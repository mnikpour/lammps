--- conflicted
+++ resolved
@@ -44,15 +44,6 @@
 make
 ```
 
-<<<<<<< HEAD
-| Currently available: |     |
-| --- | --- |
-| centos7.def | CentOS 7.x with EPEL enabled |
-| centos8.def | CentOS 8.x with EPEL enabled |
-| fedora30-mingw.def | Fedora 30 with MinGW cross-compiler toolchain |
-| ubuntu16.04.def | Ubuntu 16.04LTS with default MPI == OpenMPI |
-| ubuntu18.04.def | Ubuntu 18.04LTS with default MPI == OpenMPI |
-=======
 | Currently available:           | Description                                    |
 | ------------------------------ | ---------------------------------------------- |
 | centos7.def                    | CentOS 7.x with EPEL enabled, no LaTeX         |
@@ -62,5 +53,4 @@
 | ubuntu18.04.def                | Ubuntu 18.04LTS with MPI == OpenMPI            |
 | ubuntu18.04_amd_rocm.def       | Ubuntu 18.04LTS with AMD ROCm toolkit          |
 | ubuntu18.04_nvidia.def         | Ubuntu 18.04LTS with Nvidia CUDA 10.2 toolkit  |
-| ubuntu18.04_intel_opencl.def   | Ubuntu 18.04LTS with Intel OpenCL runtime      |
->>>>>>> 97b11ea7
+| ubuntu18.04_intel_opencl.def   | Ubuntu 18.04LTS with Intel OpenCL runtime      |