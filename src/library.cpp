/* ----------------------------------------------------------------------
   LAMMPS - Large-scale Atomic/Molecular Massively Parallel Simulator
   http://lammps.sandia.gov, Sandia National Laboratories
   Steve Plimpton, sjplimp@sandia.gov

   Copyright (2003) Sandia Corporation.  Under the terms of Contract
   DE-AC04-94AL85000 with Sandia Corporation, the U.S. Government retains
   certain rights in this software.  This software is distributed under
   the GNU General Public License.

   See the README file in the top-level LAMMPS directory.
------------------------------------------------------------------------- */

// C style library interface to LAMMPS.
// See the manual for detailed documentation.

#include "library.h"
#include <mpi.h>
#include <cctype>
#include <cstring>
#include <cstdlib>
#include <string>
#include "universe.h"
#include "atom_vec.h"
#include "atom.h"
#include "domain.h"
#include "update.h"
#include "group.h"
#include "input.h"
#include "variable.h"
#include "modify.h"
#include "output.h"
#include "thermo.h"
#include "compute.h"
#include "fix.h"
#include "comm.h"
#include "memory.h"
#include "error.h"
#include "force.h"
#include "info.h"
#include "fix_external.h"
#include "neighbor.h"
#include "neigh_list.h"
#include "neigh_request.h"
#include "fmt/format.h"

#if defined(LAMMPS_EXCEPTIONS)
#include "exceptions.h"
#endif

using namespace LAMMPS_NS;

// ----------------------------------------------------------------------
// utility macros
// ----------------------------------------------------------------------

/* ----------------------------------------------------------------------
   macros for optional code path which captures all exceptions
   and stores the last error message. These assume there is a variable lmp
   which is a pointer to the current LAMMPS instance.

   Usage:

   BEGIN_CAPTURE
   {
     // code paths which might throw exception
     ...
   }
   END_CAPTURE
------------------------------------------------------------------------- */

#ifdef LAMMPS_EXCEPTIONS
#define BEGIN_CAPTURE \
  Error * error = lmp->error; \
  try

#define END_CAPTURE \
  catch(LAMMPSAbortException & ae) { \
    int nprocs = 0; \
    MPI_Comm_size(ae.universe, &nprocs ); \
    \
    if (nprocs > 1) { \
      error->set_last_error(ae.message, ERROR_ABORT); \
    } else { \
      error->set_last_error(ae.message, ERROR_NORMAL); \
    } \
  } catch(LAMMPSException & e) { \
    error->set_last_error(e.message, ERROR_NORMAL); \
  }
#else
#define BEGIN_CAPTURE
#define END_CAPTURE
#endif

// ----------------------------------------------------------------------
// Library functions to create/destroy an instance of LAMMPS
// ----------------------------------------------------------------------

/** Create instance of the LAMMPS class and return pointer to it.
 *
\verbatim embed:rst

The :cpp:func:`lammps_open` function creates a new :cpp:class:`LAMMPS
<LAMMPS_NS::LAMMPS>` class instance while passing in a list of strings
as if they were :doc:`command-line arguments <Run_options>` for the
LAMMPS executable, and an MPI communicator for LAMMPS to run under.
Since the list of arguments is **exactly** as when called from the
command line, the first argument would be the name of the executable and
thus is otherwise ignored.  However ``argc`` may be set to 0 and then
``argv`` may be ``NULL``.  If MPI is not yet initialized, ``MPI_Init()``
will be called during creation of the LAMMPS class instance.

The function returns a pointer to the created LAMMPS class. If for some
reason the initialization of the LAMMPS instance fails, the function
returns ``NULL``.  For backward compatibility it is also possible to
provide the address of a pointer variable as argument *ptr*\ . This
argument may be ``NULL`` and is then ignored.

.. note::

   This function is not declared when the code linking to the LAMMPS
   library interface is compiled with ``-DLAMMPS_LIB_NO_MPI``, or
   contains a ``#define LAMMPS_LIB_NO_MPI 1`` statement before
   ``#include "library.h"``.  In that case, you need to use the
   :cpp:func:`lammps_open_no_mpi` function.

\endverbatim
 *
 * \param  argc  number of command line arguments
 * \param  argv  list of command line argument strings
 * \param  comm  MPI communicator for this LAMMPS instance
 * \param  ptr   pointer to a void pointer variable which serves
 *               as a handle; may be ``NULL``
 * \return       pointer to new LAMMPS instance cast to ``void *`` */

void *lammps_open(int argc, char **argv, MPI_Comm comm, void **ptr)
{
  LAMMPS *lmp = NULL;
  lammps_mpi_init();

#ifdef LAMMPS_EXCEPTIONS
  try
  {
    lmp = new LAMMPS(argc, argv, comm);
    if (ptr) *ptr = (void *) lmp;
  }
  catch(LAMMPSException & e) {
<<<<<<< HEAD
    fprintf(stderr, "LAMMPS Exception: %s", e.message.c_str());
    if (ptr) *ptr = (void *) NULL;
    return NULL;
=======
    fmt::print(stderr, "LAMMPS Exception: {}", e.message);
    *ptr = (void *) NULL;
>>>>>>> a57a8a87
  }
#else
  lmp = new LAMMPS(argc, argv, comm);
  if (ptr) *ptr = (void *) lmp;
#endif
  return (void *) lmp;
}

/** Variant of ``lammps_open()`` that implicitly uses ``MPI_COMM_WORLD``.
 *
\verbatim embed:rst

This function is a version of :cpp:func:`lammps_open`, that is missing
the MPI communicator argument.  It will use ``MPI_COMM_WORLD`` instead.
The type and purpose of arguments and return value are otherwise the
same.

Outside of the convenience, this function is useful, when the LAMMPS
library was compiled in serial mode, but the calling code runs in
parallel and the ``MPI_Comm`` data type of the STUBS library would not
be compatible with that of the calling code.

\endverbatim
 *
 * \param  argc  number of command line arguments
 * \param  argv  list of command line argument strings
 * \param  ptr   pointer to a void pointer variable
 *               which serves as a handle; may be ``NULL``
 * \return       pointer to new LAMMPS instance cast to ``void *`` */

void *lammps_open_no_mpi(int argc, char **argv, void **ptr)
{
  return lammps_open(argc,argv,MPI_COMM_WORLD,ptr);
}

/** Variant of ``lammps_open()`` using a Fortran MPI communicator.
 *
\verbatim embed:rst

This function is a version of :cpp:func:`lammps_open`, that uses an
integer for the MPI communicator as the MPI Fortran interface does.  It
is used in the :f:func:`lammps` constructor of the LAMMPS Fortran
module.  Internally it converts the *f_comm* argument into a C-style MPI
communicator with ``MPI_Comm_f2c()`` and then calls
:cpp:func:`lammps_open`.

\endverbatim
 *
 * \param  argc   number of command line arguments
 * \param  argv   list of command line argument strings
 * \param  f_comm Fortran style MPI communicator for this LAMMPS instance
 * \param  ptr    pointer to a void pointer variable
 *                which serves as a handle; may be ``NULL``
 * \return        pointer to new LAMMPS instance cast to ``void *`` */

void *lammps_open_fortran(int argc, char **argv, int f_comm, void **ptr)
{
  lammps_mpi_init();
  MPI_Comm c_comm = MPI_Comm_f2c((MPI_Fint)f_comm);
  return lammps_open(argc, argv, c_comm, ptr);
}

/** Delete a LAMMPS instance created by lammps_open() or its variants.
 *
\verbatim embed:rst

This function deletes the LAMMPS class instance pointed to by ``handle``
that was created by one of the :cpp:func:`lammps_open` variants.  It
does **not** call ``MPI_Finalize()`` to allow creating and deleting
multiple LAMMPS instances concurrently or sequentially.  See
:cpp:func:`lammps_mpi_finalize` for a function performing this operation.

\endverbatim
 *
 * \param  handle  pointer to a previously created LAMMPS instance */

void lammps_close(void *handle)
{
  LAMMPS *lmp = (LAMMPS *) handle;
  delete lmp;
}

/** Ensure the MPI environment is initialized.
 *
\verbatim embed:rst

The MPI standard requires that any MPI application must call
``MPI_Init()`` exactly once before performing any other MPI function
calls.  This function checks, whether MPI is already initialized and
calls ``MPI_Init()`` in case it is not.

\endverbatim */

void lammps_mpi_init()
{
  int flag;
  MPI_Initialized(&flag);

  if (!flag) {
    // provide a dummy argc and argv for MPI_Init().
    int argc = 1;
    char *args[] = { (char *)"liblammps" , NULL  };
    char **argv = args;
    MPI_Init(&argc,&argv);
  }
}

/** Shut down the MPI infrastructure.
 *
\verbatim embed:rst

<<<<<<< HEAD
The MPI standard requires that any MPI application calls
``MPI_Finalize()`` before exiting.  Even if a calling program does not
do any MPI calls, MPI is still initialized internally to avoid errors
accessing any MPI functions.  This function should then be called right
before exiting the program to wait until all (parallel) tasks are
completed and then MPI is cleanly shut down.  After this function no
more MPI calls may be made.
=======
#ifdef LAMMPS_EXCEPTIONS
  try
  {
    LAMMPS *lmp = new LAMMPS(argc,argv,communicator);
    *ptr = (void *) lmp;
  }
  catch(LAMMPSException & e) {
    fmt::print(stderr, "LAMMPS Exception: {}", e.message);
    *ptr = (void*) NULL;
  }
#else
  LAMMPS *lmp = new LAMMPS(argc,argv,communicator);
  *ptr = (void *) lmp;
#endif
}
>>>>>>> a57a8a87

\endverbatim */

void lammps_mpi_finalize()
{
  MPI_Barrier(MPI_COMM_WORLD);
  MPI_Finalize();
}

/** Free memory buffer allocated by LAMMPS.
 *
\verbatim embed:rst

Some of the LAMMPS C library interface functions return data as pointer
to a buffer that has been allocated by LAMMPS or the library interface.
This function can be used to delete those in order to avoid memory
leaks.

\endverbatim
 *
 * \param  ptr  pointer to data allocated by LAMMPS */

void lammps_free(void *ptr)
{
  free(ptr);
}

// ----------------------------------------------------------------------
// Library functions to process commands
// ----------------------------------------------------------------------

/** Process LAMMPS input from a file.
 *
\verbatim embed:rst

This function processes commands in the file pointed to by *filename*
line by line and thus functions very similar to the :doc:`include
<include>` command. The function returns when the end of the file is
reached and the commands have completed.

The actual work is done by the functions
:cpp:func:`Input::file(const char *)<void LAMMPS_NS::Input::file(const char *)>`
and :cpp:func:`Input::file()<void LAMMPS_NS::Input::file()>`.

\endverbatim
 *
 * \param  handle    pointer to a previously created LAMMPS instance
 * \param  filename  name of a file with LAMMPS input */

void lammps_file(void *handle, const char *filename)
{
  LAMMPS *lmp = (LAMMPS *) handle;

  BEGIN_CAPTURE
  {
    if (lmp->update->whichflag != 0)
      lmp->error->all(FLERR,"Library error: issuing LAMMPS commands "
                      "during a run is not allowed.");
    else
      lmp->input->file(filename);
  }
  END_CAPTURE
}

/** Process a single LAMMPS input command from a string.
 *
\verbatim embed:rst

This function tells LAMMPS to execute the single command in the string
*cmd*.  The entire string is considered as command and need not have a
(final) newline character.  Newline characters in the body of the
string, however, will be treated as part of the command and will **not**
start a second command.  The function :cpp:func:`lammps_commands_string`
processes a string with multiple command lines.

The function returns the name of the command on success or ``NULL`` when
passing a string without a command.

\endverbatim
 *
 * \param  handle  pointer to a previously created LAMMPS instance
 * \param  cmd     string with a single LAMMPS command
 * \return         string with parsed command name or ``NULL`` */

char *lammps_command(void *handle, const char *cmd)
{
  LAMMPS *lmp = (LAMMPS *) handle;
  char *result = NULL;

  BEGIN_CAPTURE
  {
    if (lmp->update->whichflag != 0)
      lmp->error->all(FLERR,"Library error: issuing LAMMPS commands "
                      "during a run is not allowed.");
    else
      result = lmp->input->one(cmd);
  }
  END_CAPTURE

  return result;
}

/** Process multiple LAMMPS input commands from list of strings.
 *
\verbatim embed:rst

This function processes multiple commands from a list of strings by
first concatenating the individual strings in *cmds* into a single
string, inserting newline characters as needed.  The combined string
is passed to :cpp:func:`lammps_commands_string` for processing.

\endverbatim
 *
 * \param  handle  pointer to a previously created LAMMPS instance
 * \param  ncmd    number of lines in *cmds*
 * \param  cmds    list of strings with LAMMPS commands */

void lammps_commands_list(void *handle, int ncmd, const char **cmds)
{
  LAMMPS *lmp = (LAMMPS *) handle;

  int n = ncmd+1;
  for (int i = 0; i < ncmd; i++) n += strlen(cmds[i]);

  char *str = (char *) lmp->memory->smalloc(n,"lib/commands/list:str");
  str[0] = '\0';
  n = 0;

  for (int i = 0; i < ncmd; i++) {
    strcpy(&str[n],cmds[i]);
    n += strlen(cmds[i]);
    if (str[n-1] != '\n') {
      str[n] = '\n';
      str[n+1] = '\0';
      n++;
    }
  }

  lammps_commands_string(handle,str);
  lmp->memory->sfree(str);
}

/** \brief Process a block of LAMMPS input commands from a single string.
 *
\verbatim embed:rst

This function processes a multi-line string similar to a block of
commands from a file.  The string may have multiple lines (separated by
newline characters) and also single commands may be distributed over
multiple lines with continuation characters ('&').  Those lines are
combined by removing the '&' and the following newline character.  After
this processing the string is handed to LAMMPS for parsing and
executing.

.. note::

   Multi-line commands enabled by triple quotes will NOT work with
   this function.

\endverbatim
 *
 * \param  handle  pointer to a previously created LAMMPS instance
 * \param  str     string with block of LAMMPS input commands */

void lammps_commands_string(void *handle, const char *str)
{
  LAMMPS *lmp = (LAMMPS *) handle;

  // make copy of str so can strtok() it

  int n = strlen(str) + 1;
  char *copy = new char[n];
  strcpy(copy,str);

  BEGIN_CAPTURE
  {
    if (lmp->update->whichflag != 0) {
      lmp->error->all(FLERR,"Library error: issuing LAMMPS command during run");
    }

    char *ptr = copy;
    for (int i=0; i < n-1; ++i) {

      // handle continuation character as last character in line or string
      if ((copy[i] == '&') && (copy[i+1] == '\n'))
        copy[i+1] = copy[i] = ' ';
      else if ((copy[i] == '&') && (copy[i+1] == '\0'))
        copy[i] = ' ';

      if (copy[i] == '\n') {
        copy[i] = '\0';
        lmp->input->one(ptr);
        ptr = copy + i+1;
      } else if (copy[i+1] == '\0')
        lmp->input->one(ptr);
    }
  }
  END_CAPTURE

  delete [] copy;
}

// -----------------------------------------------------------------------
// Library functions to extract info from LAMMPS or set data in LAMMPS
// -----------------------------------------------------------------------

/** Get numerical representation of the LAMMPS version date.
 *
\verbatim embed:rst

The :cpp:func:`lammps_version` function returns an integer representing
the version of the LAMMPS code in the format YYYYMMDD.  This can be used
to implement backward compatibility in software using the LAMMPS library
interface.  The specific format guarantees, that this version number is
growing with every new LAMMPS release.

\endverbatim
 *
 * \param  handle  pointer to a previously created LAMMPS instance
 * \return         an integer representing the version data in the
 *                 format YYYYMMDD */

int lammps_version(void *handle)
{
  LAMMPS *lmp = (LAMMPS *) handle;
  return atoi(lmp->universe->num_ver);
}

/** Return the total number of atoms in the system.
 *
\verbatim embed:rst

This number may be very large when running large simulations across
multiple processors.  Depending on compile time choices, LAMMPS may be
using either 32-bit or a 64-bit integer to store this number. For
portability this function returns thus a double precision
floating point number, which can represent up to a 53-bit signed
integer exactly (:math:`\approx 10^{16}`).

As an alternative, you can use :cpp:func:`lammps_extract_global`
and cast the resulting pointer to an integer pointer of the correct
size and dereference it.  The size of that integer (in bytes) can be
queried by calling :cpp:func:`lammps_extract_setting` to return
the size of a ``bigint`` integer.

\endverbatim
 *
 * \param  handle  pointer to a previously created LAMMPS instance
 * \return         total number of atoms or 0 if value is too large */

double lammps_get_natoms(void *handle)
{
  LAMMPS *lmp = (LAMMPS *) handle;

  double natoms = static_cast<double> (lmp->atom->natoms);
  if (natoms > 9.0e15) return 0; // TODO:XXX why not -1?
  return natoms;
}

/** Get current value of a thermo keyword.
 *
\verbatim embed:rst

This function returns the current value of a :doc:`thermo keyword
<thermo_style>`.  Unlike :cpp:func:`lammps_extract_global` it does not
give access to the storage of the desired data but returns its value as
a double, so it can also return information that is computed on-the-fly.

\endverbatim
 *
 * \param  handle   pointer to a previously created LAMMPS instance
 * \param  keyword  string with the name of the thermo keyword
 * \return          value of the requested thermo property or 0.0 */

double lammps_get_thermo(void *handle, char *keyword)
{
  LAMMPS *lmp = (LAMMPS *) handle;
  double dval = 0.0;

  BEGIN_CAPTURE
  {
    lmp->output->thermo->evaluate_keyword(keyword,&dval);
  }
  END_CAPTURE

  return dval;
}

/** Extract simulation box parameters.
 *
\verbatim embed:rst

This function (re-)initializes the simulation box and boundary
information and then assign the designated data to the locations in the
pointers passed as arguments. Any argument (except the first) may be
a NULL pointer and then will not be assigned.

\endverbatim
 *
 * \param  handle   pointer to a previously created LAMMPS instance
 * \param  boxlo    pointer to 3 doubles where the lower box boundary is stored
 * \param  boxhi    pointer to 3 doubles where the upper box boundary is stored
 * \param  xy       pointer to a double where the xy tilt factor is stored
 * \param  yz       pointer to a double where the yz tilt factor is stored
 * \param  xz       pointer to a double where the xz tilt factor is stored
 * \param  pflags   pointer to 3 ints, set to 1 for periodic boundaries
                    and 0 for non-periodic
 * \param  boxflag  pointer to an int, which is set to 1 if the box will be
 *                  changed during a simulation by a fix and 0 if not. */

void lammps_extract_box(void *handle, double *boxlo, double *boxhi,
                        double *xy, double *yz, double *xz,
                        int *pflags, int *boxflag)
{
  LAMMPS *lmp = (LAMMPS *) handle;
  Domain *domain = lmp->domain;

  BEGIN_CAPTURE
  {
    // do nothing if box does not yet exist
    if ((lmp->domain->box_exist == 0)
        && (lmp->comm->me == 0)) {
      lmp->error->warning(FLERR,"Calling lammps_extract_box without a box");
      return;
    }

    // domain->init() is needed to update domain->box_change
    domain->init();

    if (boxlo) {
      boxlo[0] = domain->boxlo[0];
      boxlo[1] = domain->boxlo[1];
      boxlo[2] = domain->boxlo[2];
    }
    if (boxhi) {
      boxhi[0] = domain->boxhi[0];
      boxhi[1] = domain->boxhi[1];
      boxhi[2] = domain->boxhi[2];
    }
    if (xy) *xy = domain->xy;
    if (yz) *yz = domain->yz;
    if (xz) *xz = domain->xz;

    if (pflags) {
      pflags[0] = domain->periodicity[0];
      pflags[1] = domain->periodicity[1];
      pflags[2] = domain->periodicity[2];
    }
    if (boxflag) *boxflag = domain->box_change;
  }
  END_CAPTURE
}

/** Reset simulation box parameters.
 *
\verbatim embed:rst

This function sets the simulation box dimensions (upper and lower bounds
and tilt factors) from the provided data and then re-initializes the box
information and all derived settings.

\endverbatim
 *
 * \param  handle   pointer to a previously created LAMMPS instance
 * \param  boxlo    pointer to 3 doubles containing the lower box boundary
 * \param  boxhi    pointer to 3 doubles containing the upper box boundary
 * \param  xy       xy tilt factor
 * \param  yz       yz tilt factor
 * \param  xz       xz tilt factor */

void lammps_reset_box(void *handle, double *boxlo, double *boxhi,
                      double xy, double yz, double xz)
{
  LAMMPS *lmp = (LAMMPS *) handle;
  Domain *domain = lmp->domain;

  BEGIN_CAPTURE
  {
    // error if box does not exist
    if ((lmp->domain->box_exist == 0)
        && (lmp->comm->me == 0)) {
      lmp->error->warning(FLERR,"Calling lammps_reset_box without a box");
      return;
    }
    domain->boxlo[0] = boxlo[0];
    domain->boxlo[1] = boxlo[1];
    domain->boxlo[2] = boxlo[2];
    domain->boxhi[0] = boxhi[0];
    domain->boxhi[1] = boxhi[1];
    domain->boxhi[2] = boxhi[2];

    domain->xy = xy;
    domain->yz = yz;
    domain->xz = xz;

    domain->set_global_box();
    lmp->comm->set_proc_grid();
    domain->set_local_box();
  }
  END_CAPTURE
}

/** Query LAMMPS about global settings.
 *
\verbatim embed:rst

This function will retrieve or compute global properties. In contrast to
:cpp:func:`lammps_get_thermo` this function returns an ``int``.  The
following keywords are currently supported.  If a keyword is not
recognized, the function returns -1.  Please also see :cpp:func:`lammps_extract_global`.

.. list-table::
   :header-rows: 1
   :widths: auto

   * - Keyword
     - Description / Return value
   * - bigint
     - size of the ``bigint`` integer type, 4 or 8 bytes.
       Set at :ref:`compile time <size>`.
   * - tagint
     - size of the ``tagint`` integer type, 4 or 8 bytes.
       Set at :ref:`compile time <size>`.
   * - imageint
     - size of the ``imageint`` integer type, 4 or 8 bytes.
       Set at :ref:`compile time <size>`.
   * - dimension
     - Number of dimensions: 2 or 3. See :doc:`dimension`.
   * - box_exist
     - 1 if the simulation box is defined, 0 if not.
       See :doc:`create_box`.
   * - triclinic
     - 1 if the the simulation box is triclinic, 0 if orthogonal.
       See :doc:`change_box`.
   * - nlocal
     - number of "owned" atoms of the current MPI rank.
   * - nghost
     - number of "ghost" atoms of the current MPI rank.
   * - nall
     - number of all "owned" and "ghost" atoms of the current MPI rank.
   * - nmax
     - maximum of nlocal+nghost across all MPI ranks (for per-atom data array size).
   * - ntypes
     - number of atom types
   * - molecule_flag
     - 1 if the atom style includes molecular topology data. See :doc:`atom_style`.
   * - q_flag
     - 1 if the atom style includes point charges. See :doc:`atom_style`.
   * - mu_flag
     - 1 if the atom style includes point dipoles. See :doc:`atom_style`.
   * - rmass_flag
     - 1 if the atom style includes per-atom masses, 0 if there are per-type masses. See :doc:`atom_style`.

\endverbatim
 *
 * \param  handle   pointer to a previously created LAMMPS instance
 * \param  keyword  string with the name of the thermo keyword
 * \return          value of the queried setting or -1 if unknown */

int lammps_extract_setting(void * handle, char *name)
{
  LAMMPS *lmp = (LAMMPS *) handle;

// This can be customized by adding keywords and documenting them in the section above.
  if (strcmp(name,"bigint") == 0) return sizeof(bigint);
  if (strcmp(name,"tagint") == 0) return sizeof(tagint);
  if (strcmp(name,"imageint") == 0) return sizeof(imageint);

  if (strcmp(name,"dimension") == 0) return lmp->domain->dimension;
  if (strcmp(name,"box_exist") == 0) return lmp->domain->box_exist;
  if (strcmp(name,"triclinic") == 0) return lmp->domain->triclinic;

  if (strcmp(name,"nlocal") == 0) return lmp->atom->nlocal;
  if (strcmp(name,"nghost") == 0) return lmp->atom->nghost;
  if (strcmp(name,"nall") == 0) return lmp->atom->nlocal+lmp->atom->nghost;
  if (strcmp(name,"nmax") == 0) return lmp->atom->nmax;
  if (strcmp(name,"ntypes") == 0) return lmp->atom->ntypes;

  if (strcmp(name,"molecule_flag") == 0) return lmp->atom->molecule_flag;
  if (strcmp(name,"q_flag") == 0) return lmp->atom->q_flag;
  if (strcmp(name,"mu_flag") == 0) return lmp->atom->mu_flag;
  if (strcmp(name,"rmass_flag") == 0) return lmp->atom->rmass_flag;

  return -1;
}

/** Get pointer to internal global LAMMPS variables or arrays.
 *
\verbatim embed:rst

This function returns a pointer to the location of some global property
stored in one of the constituent classes of a LAMMPS instance.  The
returned pointer is cast to ``void *`` and needs to be cast to a pointer
of the type that the entity represents.  The pointers returned by this
function are generally persistent; therefore it is not necessary to call
the function again, unless a :doc:`clear` command is issued which wipes
out and recreates the contents of the :cpp:class:`LAMMPS
<LAMMPS_NS::LAMMPS>` class.

Please also see :cpp:func:`lammps_extract_setting`,
:cpp:func:`lammps_get_thermo`, and :cpp:func:`lammps_extract_box`.

.. warning::

   Modifying the data in the location pointed to by the returned pointer
   may lead to inconsistent internal data and thus may cause failures or
   crashes or bogus simulations.  In general it is thus usually better
   to use a LAMMPS input command that sets or changes these parameters.
   Those will takes care of all side effects and necessary updates of
   settings derived from such settings.  Where possible a reference to
   such a command or a relevant section of the manual is given below.

This table lists the supported names, their data types, length of the
data area, and a short description.  The ``bigint`` type may be defined
to be either an ``int`` or an ``int64_t``.  This is selected at
:ref:`compile time <size>`.

.. list-table::
   :header-rows: 1
   :widths: auto

   * - Name
     - Type
     - Length
     - Description
   * - units
     - char \*
     - 1
     - string with the current unit style. See :doc:`units`.
   * - dt
     - double
     - 1
     - length of the time step. See :doc:`timestep`.
   * - ntimestep
     - bigint
     - 1
     - current time step number. See :doc:`reset_timestep`.
   * - boxlo
     - double
     - 3
     - lower box boundaries. See :doc:`create_box`.
   * - boxhi
     - double
     - 3
     - upper box boundaries. See :doc:`create_box`.
   * - boxxlo
     - double
     - 1
     - lower box boundary in x-direction. See :doc:`create_box`.
   * - boxxhi
     - double
     - 1
     - upper box boundary in x-direction. See :doc:`create_box`.
   * - boxylo
     - double
     - 1
     - lower box boundary in y-direction. See :doc:`create_box`.
   * - boxyhi
     - double
     - 1
     - upper box boundary in y-direction. See :doc:`create_box`.
   * - boxzlo
     - double
     - 1
     - lower box boundary in z-direction. See :doc:`create_box`.
   * - boxzhi
     - double
     - 1
     - upper box boundary in z-direction. See :doc:`create_box`.
   * - periodicity
     - int
     - 3
     - 0 if non-periodic, 1 if periodic for x, y, and z;
       See :doc:`boundary`.
   * - triclinic
     - int
     - 1
     - 1 if the the simulation box is triclinic, 0 if orthogonal;
       See :doc:`change_box`.
   * - xy
     - double
     - 1
     - triclinic tilt factor. See :doc:`Howto_triclinic`.
   * - yz
     - double
     - 1
     - triclinic tilt factor. See :doc:`Howto_triclinic`.
   * - xz
     - double
     - 1
     - triclinic tilt factor. See :doc:`Howto_triclinic`.
   * - natoms
     - bigint
     - 1
     - total number of atoms in the simulation.
   * - nbonds
     - bigint
     - 1
     - total number of bonds in the simulation.
   * - nangles
     - bigint
     - 1
     - total number of angles in the simulation.
   * - ndihedrals
     - bigint
     - 1
     - total number of dihedrals in the simulation.
   * - nimpropers
     - bigint
     - 1
     - total number of impropers in the simulation.
   * - nlocal
     - int
     - 1
     - number of "owned" atoms of the current MPI rank.
   * - nghost
     - int
     - 1
     - number of "ghost" atoms of the current MPI rank.
   * - nmax
     - int
     - 1
     - maximum of nlocal+nghost across all MPI ranks (for per-atom data array size).
   * - ntypes
     - int
     - 1
     - number of atom types
   * - q_flag
     - int
     - 1
     - 1 if the atom style includes point charges. See :doc:`atom_style`.
   * - atime
     - double
     - 1
     - accumulated simulation time in time units.
   * - atimestep
     - bigint
     - 1
     - the number of the timestep when "atime" was last updated.
   * - boltz
     - double
     - 1
     - value of the "boltz" constant. See :doc:`units`.
   * - hplanck
     - double
     - 1
     - value of the "hplanck" constant. See :doc:`units`.
   * - mvv2e
     - double
     - 1
     - factor to convert :math:`\frac{1}{2}mv^2` for a particle to
       the current energy unit; See :doc:`units`.
   * - ftm2v
     - double
     - 1
     - (description missing) See :doc:`units`.
   * - mv2d
     - double
     - 1
     - (description missing) See :doc:`units`.
   * - nktv2p
     - double
     - 1
     - (description missing) See :doc:`units`.
   * - qqr2e
     - double
     - 1
     - factor to convert :math:`\frac{q_i q_j}{r}` to energy units;
       See :doc:`units`.
   * - qe2f
     - double
     - 1
     - (description missing) See :doc:`units`.
   * - vxmu2f
     - double
     - 1
     - (description missing) See :doc:`units`.
   * - xxt2kmu
     - double
     - 1
     - (description missing) See :doc:`units`.
   * - dielectric
     - double
     - 1
     - value of the dielectric constant. See :doc:`dielectric`.
   * - qqrd2e
     - double
     - 1
     - (description missing) See :doc:`units`.
   * - e_mass
     - double
     - 1
     - (description missing) See :doc:`units`.
   * - hhmrr2e
     - double
     - 1
     - (description missing) See :doc:`units`.
   * - mvh2r
     - double
     - 1
     - (description missing) See :doc:`units`.
   * - angstrom
     - double
     - 1
     - constant to convert current length unit to angstroms;
       1.0 for reduced (aka "lj") units. See :doc:`units`.
   * - femtosecond
     - double
     - 1
     - constant to convert current time unit to femtoseconds;
       1.0 for reduced (aka "lj") units
   * - qelectron
     - double
     - 1
     - (description missing) See :doc:`units`.

\endverbatim
 *
 * \param  handle   pointer to a previously created LAMMPS instance
 * \param  name     string with the name of the extracted property
 * \return          pointer (cast to ``void *``) to the location of the
                    requested property. NULL if name is not known. */

void *lammps_extract_global(void *handle, char *name)
{
  LAMMPS *lmp = (LAMMPS *) handle;

  if (strcmp(name,"units") == 0) return (void *) lmp->update->unit_style;
  if (strcmp(name,"dt") == 0) return (void *) &lmp->update->dt;
  if (strcmp(name,"ntimestep") == 0) return (void *) &lmp->update->ntimestep;
  if (strcmp(name,"boxlo") == 0) return (void *) lmp->domain->boxlo;
  if (strcmp(name,"boxhi") == 0) return (void *) lmp->domain->boxhi;
  if (strcmp(name,"boxxlo") == 0) return (void *) &lmp->domain->boxlo[0];
  if (strcmp(name,"boxxhi") == 0) return (void *) &lmp->domain->boxhi[0];
  if (strcmp(name,"boxylo") == 0) return (void *) &lmp->domain->boxlo[1];
  if (strcmp(name,"boxyhi") == 0) return (void *) &lmp->domain->boxhi[1];
  if (strcmp(name,"boxzlo") == 0) return (void *) &lmp->domain->boxlo[2];
  if (strcmp(name,"boxzhi") == 0) return (void *) &lmp->domain->boxhi[2];
  if (strcmp(name,"periodicity") == 0) return (void *) lmp->domain->periodicity;
  if (strcmp(name,"triclinic") == 0) return (void *) &lmp->domain->triclinic;
  if (strcmp(name,"xy") == 0) return (void *) &lmp->domain->xy;
  if (strcmp(name,"xz") == 0) return (void *) &lmp->domain->xz;
  if (strcmp(name,"yz") == 0) return (void *) &lmp->domain->yz;
  if (strcmp(name,"natoms") == 0) return (void *) &lmp->atom->natoms;
  if (strcmp(name,"nbonds") == 0) return (void *) &lmp->atom->nbonds;
  if (strcmp(name,"nangles") == 0) return (void *) &lmp->atom->nangles;
  if (strcmp(name,"ndihedrals") == 0) return (void *) &lmp->atom->ndihedrals;
  if (strcmp(name,"nimpropers") == 0) return (void *) &lmp->atom->nimpropers;
  if (strcmp(name,"nlocal") == 0) return (void *) &lmp->atom->nlocal;
  if (strcmp(name,"nghost") == 0) return (void *) &lmp->atom->nghost;
  if (strcmp(name,"nmax") == 0) return (void *) &lmp->atom->nmax;
  if (strcmp(name,"ntypes") == 0) return (void *) &lmp->atom->ntypes;

  if (strcmp(name,"q_flag") == 0) return (void *) &lmp->atom->q_flag;

  // update->atime can be referenced as a pointer
  // thermo "timer" data cannot be, since it is computed on request
  // lammps_get_thermo() can access all thermo keywords by value

  if (strcmp(name,"atime") == 0) return (void *) &lmp->update->atime;
  if (strcmp(name,"atimestep") == 0) return (void *) &lmp->update->atimestep;

  // global constants defined by units

  if (strcmp(name,"boltz") == 0) return (void *) &lmp->force->boltz;
  if (strcmp(name,"hplanck") == 0) return (void *) &lmp->force->hplanck;
  if (strcmp(name,"mvv2e") == 0) return (void *) &lmp->force->mvv2e;
  if (strcmp(name,"ftm2v") == 0) return (void *) &lmp->force->ftm2v;
  if (strcmp(name,"mv2d") == 0) return (void *) &lmp->force->mv2d;
  if (strcmp(name,"nktv2p") == 0) return (void *) &lmp->force->nktv2p;
  if (strcmp(name,"qqr2e") == 0) return (void *) &lmp->force->qqr2e;
  if (strcmp(name,"qe2f") == 0) return (void *) &lmp->force->qe2f;
  if (strcmp(name,"vxmu2f") == 0) return (void *) &lmp->force->vxmu2f;
  if (strcmp(name,"xxt2kmu") == 0) return (void *) &lmp->force->xxt2kmu;
  if (strcmp(name,"dielectric") == 0) return (void *) &lmp->force->dielectric;
  if (strcmp(name,"qqrd2e") == 0) return (void *) &lmp->force->qqrd2e;
  if (strcmp(name,"e_mass") == 0) return (void *) &lmp->force->e_mass;
  if (strcmp(name,"hhmrr2e") == 0) return (void *) &lmp->force->hhmrr2e;
  if (strcmp(name,"mvh2r") == 0) return (void *) &lmp->force->mvh2r;

  if (strcmp(name,"angstrom") == 0) return (void *) &lmp->force->angstrom;
  if (strcmp(name,"femtosecond") == 0) return (void *) &lmp->force->femtosecond;
  if (strcmp(name,"qelectron") == 0) return (void *) &lmp->force->qelectron;

  return NULL;
}

/** Get pointer to a LAMMPS per-atom property.
 *
\verbatim embed:rst

This function returns a pointer to the location of per-atom properties
(and per-atom-type properties in the case of the 'mass' keyword).
Per-atom data is distributed across sub-domains and thus MPI ranks.  The
returned pointer is cast to ``void *`` and needs to be cast to a pointer
of data type that the entity represents.

A table with supported keywords is included in the documentation
of the :cpp:func:`Atom::extract() <LAMMPS_NS::Atom::extract>` function.

.. note::

   The pointers returned by this function are generally not persistent
   since per-atom data may be re-distributed, re-allocated, and
   re-ordered at every re-neighboring operation.

\endverbatim
 *
 * \param  handle  pointer to a previously created LAMMPS instance
 * \param  name    string with the name of the extracted property
 * \return         pointer (cast to ``void *``) to the location of the
 *                 requested data or ``NULL`` if not found. */

void *lammps_extract_atom(void *handle, char *name)
{
  LAMMPS *lmp = (LAMMPS *) handle;
  return lmp->atom->extract(name);
}

/** Create N atoms from list of coordinates
 *
\verbatim embed:rst

The prototype for this function when compiling with ``-DLAMMPS_BIGBIG``
is:

.. code-block:: c

   int lammps_create_atoms(void *handle, int n, int64_t *id, int *type, double *x, double *v, int64_t *image, int bexpand);

This function creates additional atoms from a given list of coordinates
and a list of atom types.  Additionally the atom-IDs, velocities, and
image flags may be provided.  If atom-IDs are not provided, they will be
automatically created as a sequence following the largest existing
atom-ID.

This function is useful to add atoms to a simulation or - in tandem with
:cpp:func:`lammps_reset_box` - to restore a previously extracted and
saved state of a simulation.  Additional properties for the new atoms
can then be assigned via the :cpp:func:`lammps_scatter_atoms`
:cpp:func:`lammps_extract_atom` functions.

For non-periodic boundaries, atoms will **not** be created that have
coordinates outside the box unless it is a shrink-wrap boundary and the
shrinkexceed flag has been set to a non-zero value.  For periodic
boundaries atoms will be wrapped back into the simulation cell and its
image flags adjusted accordingly, unless explicit image flags are
provided.

The function returns the number of atoms created or -1 on failure, e.g.
when called before as box has been created.

Coordinates and velocities have to be given in a 1d-array in the order
X(1),Y(1),Z(1),X(2),Y(2),Z(2),...,X(N),Y(N),Z(N).

\endverbatim
 *
 * \param  handle   pointer to a previously created LAMMPS instance
 * \param  n        number of atoms, N, to be added to the system
 * \param  id       pointer to N atom IDs; ``NULL`` will generate IDs
 * \param  type     pointer to N atom types (required)
 * \param  x        pointer to 3N doubles with x-,y-,z- positions
                    of the new atoms (required)
 * \param  v        pointer to 3N doubles with x-,y-,z- velocities
                    of the new atoms (set to 0.0 if ``NULL``)
 * \param  image    pointer to N imageint sets of image flags, or ``NULL``
 * \param  bexpand  if 1, atoms outside of shrink-wrap boundaries will
                    still be created and not dropped and the box extended
 * \return          number of atoms created on success;
                    -1 on failure (no box, no atom IDs, etc.) */

int lammps_create_atoms(void *handle, int n, tagint *id, int *type,
                        double *x, double *v, imageint *image,
                        int bexpand)
{
  LAMMPS *lmp = (LAMMPS *) handle;
  bigint natoms_prev = lmp->atom->natoms;

  BEGIN_CAPTURE
  {
    // error if box does not exist or tags not defined

    int flag = 0;
    std::string msg("Failure in lammps_create_atoms: ");
    if (lmp->domain->box_exist == 0) {
      flag = 1;
      msg += "trying to create atoms before before simulation box is defined";
    }
    if (lmp->atom->tag_enable == 0) {
      flag = 1;
      msg += "must have atom IDs to use this function";
    }

    if (flag) {
      if (lmp->comm->me == 0) lmp->error->warning(FLERR,msg.c_str());
      return -1;
    }

    // loop over all N atoms on all MPI ranks
    // if this proc would own it based on its coordinates, invoke create_atom()
    // optionally set atom tags and velocities

    Atom *atom = lmp->atom;
    Domain *domain = lmp->domain;
    int nlocal = atom->nlocal;

    int nlocal_prev = nlocal;
    double xdata[3];

    for (int i = 0; i < n; i++) {
      xdata[0] = x[3*i];
      xdata[1] = x[3*i+1];
      xdata[2] = x[3*i+2];
      imageint * img = image ? image + i : NULL;
      tagint     tag = id    ? id[i]     : 0;

      // create atom only on MPI rank that would own it

      if (!domain->ownatom(tag, xdata, img, bexpand)) continue;

      atom->avec->create_atom(type[i],xdata);
      if (id) atom->tag[nlocal] = id[i];
      else atom->tag[nlocal] = 0;
      if (v) {
        atom->v[nlocal][0] = v[3*i];
        atom->v[nlocal][1] = v[3*i+1];
        atom->v[nlocal][2] = v[3*i+2];
      }
      if (image) atom->image[nlocal] = image[i];
      nlocal++;
    }

    // if no tags are given explicitly, create new and unique tags

    if (id == NULL) atom->tag_extend();

    // reset box info, if extended when adding atoms.

    if (bexpand) domain->reset_box();

    // need to reset atom->natoms inside LAMMPS

    bigint ncurrent = nlocal;
    MPI_Allreduce(&ncurrent,&lmp->atom->natoms,1,MPI_LMP_BIGINT,
                  MPI_SUM,lmp->world);

    // init per-atom fix/compute/variable values for created atoms

    atom->data_fix_compute_variable(nlocal_prev,nlocal);

    // if global map exists, reset it
    // invoke map_init() b/c atom count has grown

    if (lmp->atom->map_style) {
      lmp->atom->map_init();
      lmp->atom->map_set();
    }
  }
  END_CAPTURE;
  return (int) lmp->atom->natoms - natoms_prev;
}

// ----------------------------------------------------------------------
// Library functions to access data from computes, fixes, variables in LAMMPS
// ----------------------------------------------------------------------

/** Get pointer to data from a LAMMPS compute.
 *
\verbatim embed:rst

This function returns a pointer to the location of data provided by a
:doc:`compute` instance identified by the compute-ID.  Computes may
provide global, per-atom, or local data, and those may be a scalar, a
vector, or an array or they may provide the information about the
dimensions of the respective data.  Since computes may provide multiple
kinds of data, it is required to set style and type flags representing
what specific data is desired.  This also determines to what kind of
pointer the returned pointer needs to be cast to access the data
correctly.  The function returns ``NULL`` if the compute ID is not found
or the requested data is not available or current. The following table
lists the available options.

.. list-table::
   :header-rows: 1
   :widths: auto

   * - Style (see :cpp:enum:`_LMP_STYLE_CONST`)
     - Type (see :cpp:enum:`_LMP_TYPE_CONST`)
     - Returned type
     - Returned data
   * - LMP_STYLE_GLOBAL
     - LMP_TYPE_SCALAR
     - ``double *``
     - Global scalar
   * - LMP_STYLE_GLOBAL
     - LMP_TYPE_VECTOR
     - ``double *``
     - Global vector
   * - LMP_STYLE_GLOBAL
     - LMP_TYPE_ARRAY
     - ``double **``
     - Global array
   * - LMP_STYLE_GLOBAL
     - LMP_SIZE_VECTOR
     - ``int *``
     - Length of global vector
   * - LMP_STYLE_GLOBAL
     - LMP_SIZE_ROWS
     - ``int *``
     - Rows of global array
   * - LMP_STYLE_GLOBAL
     - LMP_SIZE_COLS
     - ``int *``
     - Columns of global array
   * - LMP_STYLE_ATOM
     - LMP_TYPE_VECTOR
     - ``double *``
     - Per-atom value
   * - LMP_STYLE_ATOM
     - LMP_TYPE_ARRAY
     - ``double **``
     - Per-atom vector
   * - LMP_STYLE_ATOM
     - LMP_SIZE_COLS
     - ``int *``
     - Columns in per-atom array, 0 if vector
   * - LMP_STYLE_LOCAL
     - LMP_TYPE_VECTOR
     - ``double *``
     - Local data vector
   * - LMP_STYLE_LOCAL
     - LMP_TYPE_ARRAY
     - ``double **``
     - Local data array
   * - LMP_STYLE_LOCAL
     - LMP_SIZE_ROWS
     - ``int *``
     - Number of local data rows
   * - LMP_STYLE_LOCAL
     - LMP_SIZE_COLS
     - ``int *``
     - Number of local data columns

The pointers returned by this function are generally not persistent
since the computed data may be re-distributed, re-allocated, and
re-ordered at every invocation. It is advisable to re-invoke this
function before the data is accessed, or make a copy if the data shall
be used after other LAMMPS commands have been issued.

.. note::

   If the compute's data is not computed for the current step, the
   compute will be invoked.  LAMMPS cannot easily check at that time, if
   it is valid to invoke a compute, so it may fail with an error.  The
   caller has to check to avoid such an error.


\endverbatim
 *
 * \param  handle  pointer to a previously created LAMMPS instance
 * \param  id      string with ID of the compute
 * \param  style   constant indicating the style of data requested
                   (global, per-atom, or local)
 * \param  type    constant indicating type of data (scalar, vector,
                   or array) or size of rows or columns
 * \return         pointer (cast to ``void *``) to the location of the
 *                 requested data or ``NULL`` if not found. */

void *lammps_extract_compute(void *handle, char *id, int style, int type)
{
  LAMMPS *lmp = (LAMMPS *) handle;

  BEGIN_CAPTURE
  {
    int icompute = lmp->modify->find_compute(id);
    if (icompute < 0) return NULL;
    Compute *compute = lmp->modify->compute[icompute];

    if (style == LMP_STYLE_GLOBAL) {
      if (type == LMP_TYPE_SCALAR) {
        if (!compute->scalar_flag) return NULL;
        if (compute->invoked_scalar != lmp->update->ntimestep)
          compute->compute_scalar();
        return (void *) &compute->scalar;
      }
      if ((type == LMP_TYPE_VECTOR) || (type == LMP_SIZE_VECTOR)) {
        if (!compute->vector_flag) return NULL;
        if (compute->invoked_vector != lmp->update->ntimestep)
          compute->compute_vector();
        if (type == LMP_TYPE_VECTOR)
          return (void *) compute->vector;
        else
          return (void *) &compute->size_vector;
      }
      if ((type == LMP_TYPE_ARRAY) || (type == LMP_SIZE_ROWS) || (type == LMP_SIZE_COLS)) {
        if (!compute->array_flag) return NULL;
        if (compute->invoked_array != lmp->update->ntimestep)
          compute->compute_array();
        if (type == LMP_TYPE_ARRAY)
          return (void *) compute->array;
        else if (type == LMP_SIZE_ROWS)
          return (void *) &compute->size_array_rows;
        else
          return (void *) &compute->size_array_cols;
      }
    }

    if (style == LMP_STYLE_ATOM) {
      if (!compute->peratom_flag) return NULL;
      if (compute->invoked_peratom != lmp->update->ntimestep)
        compute->compute_peratom();
      if (type == LMP_TYPE_VECTOR) return (void *) compute->vector_atom;
      if (type == LMP_TYPE_ARRAY) return (void *) compute->array_atom;
      if (type == LMP_SIZE_COLS) return (void *) &compute->size_peratom_cols;
    }

    if (style == LMP_STYLE_LOCAL) {
      if (!compute->local_flag) return NULL;
      if (compute->invoked_local != lmp->update->ntimestep)
        compute->compute_local();
      if (type == LMP_TYPE_SCALAR) return (void *) &compute->size_local_rows;  /* for backward compatibility */
      if (type == LMP_TYPE_VECTOR) return (void *) compute->vector_local;
      if (type == LMP_TYPE_ARRAY) return (void *) compute->array_local;
      if (type == LMP_SIZE_ROWS) return (void *) &compute->size_local_rows;
      if (type == LMP_SIZE_COLS) return (void *) &compute->size_local_cols;
    }
  }
  END_CAPTURE

  return NULL;
}

/** Get pointer to data from a LAMMPS fix.
 *
\verbatim embed:rst

This function returns a pointer to data provided by a :doc:`fix`
instance identified by its fix-ID.  Fixes may provide global, per-atom,
or local data, and those may be a scalar, a vector, or an array, or they
may provide the information about the dimensions of the respective data.
Since individual fixes may provide multiple kinds of data, it is
required to set style and type flags representing what specific data is
desired.  This also determines to what kind of pointer the returned
pointer needs to be cast to access the data correctly.  The function
returns ``NULL`` if the fix ID is not found or the requested data is not
available.

.. note::

   When requesting global data, the fix data can only be accessed one
   item at a time without access to the pointer itself.  Thus this
   function will allocate storage for a single double value, copy the
   returned value to it, and returns a pointer to the location of the
   copy.  Therefore the allocated storage needs to be freed after its
   use to avoid a memory leak. Example:

   .. code-block:: c

      double *dptr = (double *) lammps_extract_fix(handle,name,0,1,0,0);
      double value = *dptr;
      lammps_free((void *)dptr);

The following table lists the available options.

.. list-table::
   :header-rows: 1
   :widths: auto

   * - Style (see :cpp:enum:`_LMP_STYLE_CONST`)
     - Type (see :cpp:enum:`_LMP_TYPE_CONST`)
     - Returned type
     - Returned data
   * - LMP_STYLE_GLOBAL
     - LMP_TYPE_SCALAR
     - ``double *``
     - Copy of global scalar
   * - LMP_STYLE_GLOBAL
     - LMP_TYPE_VECTOR
     - ``double *``
     - Copy of global vector element at index nrow
   * - LMP_STYLE_GLOBAL
     - LMP_TYPE_ARRAY
     - ``double *``
     - Copy of global array element at nrow, ncol
   * - LMP_STYLE_GLOBAL
     - LMP_SIZE_VECTOR
     - ``int *``
     - Length of global vector
   * - LMP_STYLE_GLOBAL
     - LMP_SIZE_ROWS
     - ``int *``
     - Rows in global array
   * - LMP_STYLE_GLOBAL
     - LMP_SIZE_COLS
     - ``int *``
     - Columns in global array
   * - LMP_STYLE_ATOM
     - LMP_TYPE_VECTOR
     - ``double *``
     - Per-atom value
   * - LMP_STYLE_ATOM
     - LMP_TYPE_ARRAY
     - ``double **``
     - Per-atom vector
   * - LMP_STYLE_ATOM
     - LMP_SIZE_COLS
     - ``int *``
     - Columns of per-atom array, 0 if vector
   * - LMP_STYLE_LOCAL
     - LMP_TYPE_VECTOR
     - ``double *``
     - Local data vector
   * - LMP_STYLE_LOCAL
     - LMP_TYPE_ARRAY
     - ``double **``
     - Local data array
   * - LMP_STYLE_LOCAL
     - LMP_SIZE_ROWS
     - ``int *``
     - Number of local data rows
   * - LMP_STYLE_LOCAL
     - LMP_SIZE_COLS
     - ``int *``
     - Number of local data columns

The pointers returned by this function for per-atom or local data are
generally not persistent, since the computed data may be re-distributed,
re-allocated, and re-ordered at every invocation of the fix.  It is thus
advisable to re-invoke this function before the data is accessed, or
make a copy, if the data shall be used after other LAMMPS commands have
been issued.

.. note::

   LAMMPS cannot easily check if it is valid to access the data, so it
   may fail with an error.  The caller has avoid such an error.

\endverbatim
 *
 * \param  handle  pointer to a previously created LAMMPS instance
 * \param  id      string with ID of the fix
 * \param  style   constant indicating the style of data requested
                   (global, per-atom, or local)
 * \param  type    constant indicating type of data (scalar, vector,
                   or array) or size of rows or columns
 * \param  nrow    row index (only used for global vectors and arrays)
 * \param  ncol    column index (only used for global arrays)
 * \return         pointer (cast to ``void *``) to the location of the
 *                 requested data or ``NULL`` if not found. */

void *lammps_extract_fix(void *handle, char *id, int style, int type,
                         int nrow, int ncol)
{
  LAMMPS *lmp = (LAMMPS *) handle;

  BEGIN_CAPTURE
  {
    int ifix = lmp->modify->find_fix(id);
    if (ifix < 0) return NULL;
    Fix *fix = lmp->modify->fix[ifix];

    if (style == LMP_STYLE_GLOBAL) {
      if (type == LMP_TYPE_SCALAR) {
        if (!fix->scalar_flag) return NULL;
        double *dptr = (double *) malloc(sizeof(double));
        *dptr = fix->compute_scalar();
        return (void *) dptr;
      }
      if (type == LMP_TYPE_VECTOR) {
        if (!fix->vector_flag) return NULL;
        double *dptr = (double *) malloc(sizeof(double));
        *dptr = fix->compute_vector(nrow);
        return (void *) dptr;
      }
      if (type == LMP_TYPE_ARRAY) {
        if (!fix->array_flag) return NULL;
        double *dptr = (double *) malloc(sizeof(double));
        *dptr = fix->compute_array(nrow,ncol);
        return (void *) dptr;
      }
      if (type == LMP_SIZE_VECTOR) {
        if (!fix->vector_flag) return NULL;
        return (void *) &fix->size_vector;
      }
      if ((type == LMP_SIZE_ROWS) || (type == LMP_SIZE_COLS)) {
        if (!fix->array_flag) return NULL;
        if (type == LMP_SIZE_ROWS)
          return (void *) &fix->size_array_rows;
        else
          return (void *) &fix->size_array_cols;
      }
    }

    if (style == LMP_STYLE_ATOM) {
      if (!fix->peratom_flag) return NULL;
      if (type == LMP_TYPE_VECTOR) return (void *) fix->vector_atom;
      if (type == LMP_TYPE_ARRAY) return (void *) fix->array_atom;
      if (type == LMP_SIZE_COLS) return (void *) &fix->size_peratom_cols;
    }

    if (style == LMP_STYLE_LOCAL) {
      if (!fix->local_flag) return NULL;
      if (type == LMP_TYPE_SCALAR) return (void *) &fix->size_local_rows;
      if (type == LMP_TYPE_VECTOR) return (void *) fix->vector_local;
      if (type == LMP_TYPE_ARRAY) return (void *) fix->array_local;
      if (type == LMP_SIZE_ROWS) return (void *) &fix->size_local_rows;
      if (type == LMP_SIZE_COLS) return (void *) &fix->size_local_cols;
    }
  }
  END_CAPTURE

  return NULL;
}

/** Get pointer to data from a LAMMPS variable.
 *
\verbatim embed:rst

This function returns a pointer to data from a LAMMPS :doc:`variable`
identified by its name.  The variable must be either an *equal*\ -style
compatible or an *atom*\ -style variable.  Variables of style *internal*
are compatible with *equal*\ -style variables and so are *python*\
-style variables, if they return a numeric value.  The function returns
``NULL`` when a variable of the provided *name* is not found or of an
incompatible style.  The *group* argument is only used for *atom*\
-style variables and ignored otherwise.  If set to ``NULL`` when
extracting data from and *atom*\ -style variable, the group is assumed
to be "all".

.. note::

   When requesting data from an *equal*\ -style or compatible variable
   this function allocates storage for a single double value, copies the
   returned value to it, and returns a pointer to the location of the
   copy.  Therefore the allocated storage needs to be freed after its
   use to avoid a memory leak. Example:

   .. code-block:: c

      double *dptr = (double *) lammps_extract_variable(handle,name,NULL);
      double value = *dptr;
      lammps_free((void *)dptr);

   For *atom*\ -style variables the data returned is a pointer to an
   allocated block of storage of double of the length ``atom->nlocal``.
   To avoid a memory leak, also this pointer needs to be freed after use.

Since the data is returned as copies, the location will persist, but its
values will not be updated, in case the variable is re-evaluated.

.. note::

   LAMMPS cannot easily check if it is valid to access the data
   referenced by the variables, e.g. computes or fixes or thermodynamic
   info, so it may fail with an error.  The caller has to make certain,
   that the data is extracted only when it safe to evaluate the variable
   and thus an error and crash is avoided.

\endverbatim
 *
 * \param  handle  pointer to a previously created LAMMPS instance
 * \param  name    name of the variable
 * \param  group   group-ID for atom style variable or ``NULL``
 * \return         pointer (cast to ``void *``) to the location of the
 *                 requested data or ``NULL`` if not found. */

void *lammps_extract_variable(void *handle, char *name, char *group)
{
  LAMMPS *lmp = (LAMMPS *) handle;

  BEGIN_CAPTURE
  {
    int ivar = lmp->input->variable->find(name);
    if (ivar < 0) return NULL;

    if (lmp->input->variable->equalstyle(ivar)) {
      double *dptr = (double *) malloc(sizeof(double));
      *dptr = lmp->input->variable->compute_equal(ivar);
      return (void *) dptr;
    }

    if (lmp->input->variable->atomstyle(ivar)) {
      if (group == NULL) group = (char *)"all";
      int igroup = lmp->group->find(group);
      if (igroup < 0) return NULL;
      int nlocal = lmp->atom->nlocal;
      double *vector = (double *) malloc(nlocal*sizeof(double));
      lmp->input->variable->compute_atom(ivar,igroup,vector,1,0);
      return (void *) vector;
    }
  }
  END_CAPTURE

  return NULL;
}

/** Set the value of a string-style variable.
 *
 * This function assigns a new value from the string str to the
 * string-style variable name. Returns -1 if a variable of that
 * name does not exist or is not a string-style variable, otherwise 0.
 *
 * \param  handle  pointer to a previously created LAMMPS instance
 * \param  name    name of the variable
 * \param  str     new value of the variable
 * \return         0 on success or -1 on failure
 */
int lammps_set_variable(void *handle, char *name, char *str)
{
  LAMMPS *lmp = (LAMMPS *) handle;
  int err = -1;

  BEGIN_CAPTURE
  {
    err = lmp->input->variable->set_string(name,str);
  }
  END_CAPTURE

  return err;
}

// ----------------------------------------------------------------------
// Library functions for scatter/gather operations of data
// ----------------------------------------------------------------------

/* ----------------------------------------------------------------------
   gather the named atom-based entity for all atoms
     return it in user-allocated data
   data will be ordered by atom ID
     requirement for consecutive atom IDs (1 to N)
   see gather_atoms_concat() to return data for all atoms, unordered
   see gather_atoms_subset() to return data for only a subset of atoms
   name = desired quantity, e.g. x or charge
   type = 0 for integer values, 1 for double values
   count = # of per-atom values, e.g. 1 for type or charge, 3 for x or f
     use count = 3 with "image" if want single image flag unpacked into xyz
   return atom-based values in 1d data, ordered by count, then by atom ID
     e.g. x[0][0],x[0][1],x[0][2],x[1][0],x[1][1],x[1][2],x[2][0],...
     data must be pre-allocated by caller to correct length
     correct length = count*Natoms, as queried by get_natoms()
   method:
     alloc and zero count*Natom length vector
     loop over Nlocal to fill vector with my values
     Allreduce to sum vector into data across all procs
------------------------------------------------------------------------- */

#if defined(LAMMPS_BIGBIG)
void lammps_gather_atoms(void *handle, char * /*name */,
                         int /*type*/, int /*count*/, void * /*data*/)
{
  LAMMPS *lmp = (LAMMPS *) handle;

  BEGIN_CAPTURE
  {
    lmp->error->all(FLERR,"Library function lammps_gather_atoms() "
                    "is not compatible with -DLAMMPS_BIGBIG");
  }
  END_CAPTURE
}
#else
void lammps_gather_atoms(void *handle, char *name,
                         int type, int count, void *data)
{
  LAMMPS *lmp = (LAMMPS *) handle;

  BEGIN_CAPTURE
  {
    int i,j,offset;

    // error if tags are not defined or not consecutive
    // NOTE: test that name = image or ids is not a 64-bit int in code?

    int flag = 0;
    if (lmp->atom->tag_enable == 0 || lmp->atom->tag_consecutive() == 0)
      flag = 1;
    if (lmp->atom->natoms > MAXSMALLINT) flag = 1;
    if (flag) {
      if (lmp->comm->me == 0)
        lmp->error->warning(FLERR,"Library error in lammps_gather_atoms");
      return;
    }

    int natoms = static_cast<int> (lmp->atom->natoms);

    void *vptr = lmp->atom->extract(name);
    if (vptr == NULL) {
      lmp->error->warning(FLERR,"lammps_gather_atoms: unknown property name");
      return;
    }

    // copy = Natom length vector of per-atom values
    // use atom ID to insert each atom's values into copy
    // MPI_Allreduce with MPI_SUM to merge into data, ordered by atom ID

    if (type == 0) {
      int *vector = NULL;
      int **array = NULL;
      const int imgunpack = (count == 3) && (strcmp(name,"image") == 0);

      if ((count == 1) || imgunpack) vector = (int *) vptr;
      else array = (int **) vptr;

      int *copy;
      lmp->memory->create(copy,count*natoms,"lib/gather:copy");
      for (i = 0; i < count*natoms; i++) copy[i] = 0;

      tagint *tag = lmp->atom->tag;
      int nlocal = lmp->atom->nlocal;

      if (count == 1) {
        for (i = 0; i < nlocal; i++)
          copy[tag[i]-1] = vector[i];

      } else if (imgunpack) {
        for (i = 0; i < nlocal; i++) {
          offset = count*(tag[i]-1);
          const int image = vector[i];
          copy[offset++] = (image & IMGMASK) - IMGMAX;
          copy[offset++] = ((image >> IMGBITS) & IMGMASK) - IMGMAX;
          copy[offset++] = ((image >> IMG2BITS) & IMGMASK) - IMGMAX;
        }

      } else {
        for (i = 0; i < nlocal; i++) {
          offset = count*(tag[i]-1);
          for (j = 0; j < count; j++)
            copy[offset++] = array[i][j];
        }
      }

      MPI_Allreduce(copy,data,count*natoms,MPI_INT,MPI_SUM,lmp->world);
      lmp->memory->destroy(copy);

    } else {
      double *vector = NULL;
      double **array = NULL;
      if (count == 1) vector = (double *) vptr;
      else array = (double **) vptr;

      double *copy;
      lmp->memory->create(copy,count*natoms,"lib/gather:copy");
      for (i = 0; i < count*natoms; i++) copy[i] = 0.0;

      tagint *tag = lmp->atom->tag;
      int nlocal = lmp->atom->nlocal;

      if (count == 1) {
        for (i = 0; i < nlocal; i++)
          copy[tag[i]-1] = vector[i];

      } else {
        for (i = 0; i < nlocal; i++) {
          offset = count*(tag[i]-1);
          for (j = 0; j < count; j++)
            copy[offset++] = array[i][j];
        }
      }

      MPI_Allreduce(copy,data,count*natoms,MPI_DOUBLE,MPI_SUM,lmp->world);
      lmp->memory->destroy(copy);
    }
  }
  END_CAPTURE
}
#endif

/* ----------------------------------------------------------------------
   gather the named atom-based entity for all atoms
     return it in user-allocated data
   data will be a concatenation of chunks of each proc's atoms,
     in whatever order the atoms are on each proc
     no requirement for consecutive atom IDs (1 to N)
     can do a gather_atoms_concat for "id" if need to know atom IDs
   see gather_atoms() to return data ordered by consecutive atom IDs
   see gather_atoms_subset() to return data for only a subset of atoms
   name = desired quantity, e.g. x or charge
   type = 0 for integer values, 1 for double values
   count = # of per-atom values, e.g. 1 for type or charge, 3 for x or f
     use count = 3 with "image" if want single image flag unpacked into xyz
   return atom-based values in 1d data, ordered by count, then by atom
     e.g. x[0][0],x[0][1],x[0][2],x[1][0],x[1][1],x[1][2],x[2][0],...
     data must be pre-allocated by caller to correct length
     correct length = count*Natoms, as queried by get_natoms()
   method:
     Allgather Nlocal atoms from each proc into data
------------------------------------------------------------------------- */

#if defined(LAMMPS_BIGBIG)
void lammps_gather_atoms_concat(void *handle, char * /*name */,
                                int /*type*/, int /*count*/, void * /*data*/)
{
  LAMMPS *lmp = (LAMMPS *) handle;

  BEGIN_CAPTURE
  {
    lmp->error->all(FLERR,"Library function lammps_gather_atoms_concat() "
                    "is not compatible with -DLAMMPS_BIGBIG");
  }
  END_CAPTURE
}
#else
void lammps_gather_atoms_concat(void *handle, char *name,
                                int type, int count, void *data)
{
  LAMMPS *lmp = (LAMMPS *) handle;

  BEGIN_CAPTURE
  {
    int i,offset;

    // error if tags are not defined
    // NOTE: test that name = image or ids is not a 64-bit int in code?

    int flag = 0;
    if (lmp->atom->tag_enable == 0) flag = 1;
    if (lmp->atom->natoms > MAXSMALLINT) flag = 1;
    if (flag) {
      if (lmp->comm->me == 0)
        lmp->error->warning(FLERR,"Library error in lammps_gather_atoms");
      return;
    }

    int natoms = static_cast<int> (lmp->atom->natoms);

    void *vptr = lmp->atom->extract(name);
    if (vptr == NULL) {
      lmp->error->warning(FLERR,"lammps_gather_atoms: unknown property name");
      return;
    }

    // perform MPI_Allgatherv on each proc's chunk of Nlocal atoms

    int nprocs = lmp->comm->nprocs;

    int *recvcounts,*displs;
    lmp->memory->create(recvcounts,nprocs,"lib/gather:recvcounts");
    lmp->memory->create(displs,nprocs,"lib/gather:displs");

    if (type == 0) {
      int *vector = NULL;
      int **array = NULL;
      const int imgunpack = (count == 3) && (strcmp(name,"image") == 0);

      if ((count == 1) || imgunpack) vector = (int *) vptr;
      else array = (int **) vptr;

      int *copy;
      lmp->memory->create(copy,count*natoms,"lib/gather:copy");
      for (i = 0; i < count*natoms; i++) copy[i] = 0;

      int nlocal = lmp->atom->nlocal;

      if (count == 1) {
        MPI_Allgather(&nlocal,1,MPI_INT,recvcounts,1,MPI_INT,lmp->world);
        displs[0] = 0;
        for (i = 1; i < nprocs; i++)
          displs[i] = displs[i-1] + recvcounts[i-1];
        MPI_Allgatherv(vector,nlocal,MPI_INT,data,recvcounts,displs,
                       MPI_INT,lmp->world);

      } else if (imgunpack) {
        int *copy;
        lmp->memory->create(copy,count*nlocal,"lib/gather:copy");
        offset = 0;
        for (i = 0; i < nlocal; i++) {
          const int image = vector[i];
          copy[offset++] = (image & IMGMASK) - IMGMAX;
          copy[offset++] = ((image >> IMGBITS) & IMGMASK) - IMGMAX;
          copy[offset++] = ((image >> IMG2BITS) & IMGMASK) - IMGMAX;
        }
        int n = count*nlocal;
        MPI_Allgather(&n,1,MPI_INT,recvcounts,1,MPI_INT,lmp->world);
        displs[0] = 0;
        for (i = 1; i < nprocs; i++)
          displs[i] = displs[i-1] + recvcounts[i-1];
        MPI_Allgatherv(copy,count*nlocal,MPI_INT,
                       data,recvcounts,displs,MPI_INT,lmp->world);
        lmp->memory->destroy(copy);

      } else {
        int n = count*nlocal;
        MPI_Allgather(&n,1,MPI_INT,recvcounts,1,MPI_INT,lmp->world);
        displs[0] = 0;
        for (i = 1; i < nprocs; i++)
          displs[i] = displs[i-1] + recvcounts[i-1];
        MPI_Allgatherv(&array[0][0],count*nlocal,MPI_INT,
                       data,recvcounts,displs,MPI_INT,lmp->world);
      }

    } else {
      double *vector = NULL;
      double **array = NULL;
      if (count == 1) vector = (double *) vptr;
      else array = (double **) vptr;

      int nlocal = lmp->atom->nlocal;

      if (count == 1) {
        MPI_Allgather(&nlocal,1,MPI_INT,recvcounts,1,MPI_INT,lmp->world);
        displs[0] = 0;
        for (i = 1; i < nprocs; i++)
          displs[i] = displs[i-1] + recvcounts[i-1];
        MPI_Allgatherv(vector,nlocal,MPI_DOUBLE,data,recvcounts,displs,
                       MPI_DOUBLE,lmp->world);

      } else {
        int n = count*nlocal;
        MPI_Allgather(&n,1,MPI_INT,recvcounts,1,MPI_INT,lmp->world);
        displs[0] = 0;
        for (i = 1; i < nprocs; i++)
          displs[i] = displs[i-1] + recvcounts[i-1];
        MPI_Allgatherv(&array[0][0],count*nlocal,MPI_DOUBLE,
                       data,recvcounts,displs,MPI_DOUBLE,lmp->world);
      }
    }

    lmp->memory->destroy(recvcounts);
    lmp->memory->destroy(displs);
  }
  END_CAPTURE
}
#endif

/* ----------------------------------------------------------------------
   gather the named atom-based entity for a subset of atoms
     return it in user-allocated data
   data will be ordered by requested atom IDs
     no requirement for consecutive atom IDs (1 to N)
   see gather_atoms() to return data for all atoms, ordered by consecutive IDs
   see gather_atoms_concat() to return data for all atoms, unordered
   name = desired quantity, e.g. x or charge
   type = 0 for integer values, 1 for double values
   count = # of per-atom values, e.g. 1 for type or charge, 3 for x or f
     use count = 3 with "image" if want single image flag unpacked into xyz
   ndata = # of atoms to return data for (could be all atoms)
   ids = list of Ndata atom IDs to return data for
   return atom-based values in 1d data, ordered by count, then by atom
     e.g. x[0][0],x[0][1],x[0][2],x[1][0],x[1][1],x[1][2],x[2][0],...
     data must be pre-allocated by caller to correct length
     correct length = count*Ndata
   method:
     alloc and zero count*Ndata length vector
     loop over Ndata to fill vector with my values
     Allreduce to sum vector into data across all procs
------------------------------------------------------------------------- */

#if defined(LAMMPS_BIGBIG)
void lammps_gather_atoms_subset(void *handle, char * /*name */,
                                int /*type*/, int /*count*/,
                                int /*ndata*/, int * /*ids*/, void * /*data*/)
{
  LAMMPS *lmp = (LAMMPS *) handle;

  BEGIN_CAPTURE
  {
    lmp->error->all(FLERR,"Library function lammps_gather_atoms_subset() "
                    "is not compatible with -DLAMMPS_BIGBIG");
  }
  END_CAPTURE
}
#else
void lammps_gather_atoms_subset(void *handle, char *name,
                                int type, int count,
                                int ndata, int *ids, void *data)
{
  LAMMPS *lmp = (LAMMPS *) handle;

  BEGIN_CAPTURE
  {
    int i,j,m,offset;
    tagint id;

    // error if tags are not defined
    // NOTE: test that name = image or ids is not a 64-bit int in code?

    int flag = 0;
    if (lmp->atom->tag_enable == 0) flag = 1;
    if (lmp->atom->natoms > MAXSMALLINT) flag = 1;
    if (flag) {
      if (lmp->comm->me == 0)
        lmp->error->warning(FLERR,"Library error in lammps_gather_atoms_subset");
      return;
    }

    void *vptr = lmp->atom->extract(name);
    if (vptr == NULL) {
      lmp->error->warning(FLERR,"lammps_gather_atoms_subset: "
                          "unknown property name");
      return;
    }

    // copy = Ndata length vector of per-atom values
    // use atom ID to insert each atom's values into copy
    // MPI_Allreduce with MPI_SUM to merge into data

    if (type == 0) {
      int *vector = NULL;
      int **array = NULL;
      const int imgunpack = (count == 3) && (strcmp(name,"image") == 0);

      if ((count == 1) || imgunpack) vector = (int *) vptr;
      else array = (int **) vptr;

      int *copy;
      lmp->memory->create(copy,count*ndata,"lib/gather:copy");
      for (i = 0; i < count*ndata; i++) copy[i] = 0;

      int nlocal = lmp->atom->nlocal;

      if (count == 1) {
        for (i = 0; i < ndata; i++) {
          id = ids[i];
          if ((m = lmp->atom->map(id)) >= 0 && m < nlocal)
            copy[i] = vector[m];
        }

      } else if (imgunpack) {
        for (i = 0; i < ndata; i++) {
          id = ids[i];
          if ((m = lmp->atom->map(id)) >= 0 && m < nlocal) {
            offset = count*i;
            const int image = vector[m];
            copy[offset++] = (image & IMGMASK) - IMGMAX;
            copy[offset++] = ((image >> IMGBITS) & IMGMASK) - IMGMAX;
            copy[offset++] = ((image >> IMG2BITS) & IMGMASK) - IMGMAX;
          }
        }

      } else {
        for (i = 0; i < ndata; i++) {
          id = ids[i];
          if ((m = lmp->atom->map(id)) >= 0 && m < nlocal) {
            offset = count*i;
            for (j = 0; j < count; j++)
              copy[offset++] = array[m][j];
          }
        }
      }

      MPI_Allreduce(copy,data,count*ndata,MPI_INT,MPI_SUM,lmp->world);
      lmp->memory->destroy(copy);

    } else {
      double *vector = NULL;
      double **array = NULL;
      if (count == 1) vector = (double *) vptr;
      else array = (double **) vptr;

      double *copy;
      lmp->memory->create(copy,count*ndata,"lib/gather:copy");
      for (i = 0; i < count*ndata; i++) copy[i] = 0.0;

      int nlocal = lmp->atom->nlocal;

      if (count == 1) {
        for (i = 0; i < ndata; i++) {
          id = ids[i];
          if ((m = lmp->atom->map(id)) >= 0 && m < nlocal)
            copy[i] = vector[m];
        }

      } else {
        for (i = 0; i < ndata; i++) {
          id = ids[i];
          if ((m = lmp->atom->map(id)) >= 0 && m < nlocal) {
            offset = count*i;
            for (j = 0; j < count; j++)
              copy[offset++] = array[m][j];
          }
        }
      }

      MPI_Allreduce(copy,data,count*ndata,MPI_DOUBLE,MPI_SUM,lmp->world);
      lmp->memory->destroy(copy);
    }
  }
  END_CAPTURE
}
#endif

/* ----------------------------------------------------------------------
   scatter the named atom-based entity in data to all atoms
   data is ordered by atom ID
     requirement for consecutive atom IDs (1 to N)
   see scatter_atoms_subset() to scatter data for some (or all) atoms, unordered
   name = desired quantity, e.g. x or charge
   type = 0 for integer values, 1 for double values
   count = # of per-atom values, e.g. 1 for type or charge, 3 for x or f
     use count = 3 with "image" for xyz to be packed into single image flag
   data = atom-based values in 1d data, ordered by count, then by atom ID
     e.g. x[0][0],x[0][1],x[0][2],x[1][0],x[1][1],x[1][2],x[2][0],...
     data must be correct length = count*Natoms, as queried by get_natoms()
   method:
     loop over Natoms, if I own atom ID, set its values from data
------------------------------------------------------------------------- */

#if defined(LAMMPS_BIGBIG)
void lammps_scatter_atoms(void *handle, char * /*name */,
                          int /*type*/, int /*count*/, void * /*data*/)
{
  LAMMPS *lmp = (LAMMPS *) handle;

  BEGIN_CAPTURE
  {
    lmp->error->all(FLERR,"Library function lammps_scatter_atoms() "
                    "is not compatible with -DLAMMPS_BIGBIG");
  }
  END_CAPTURE
}
#else
void lammps_scatter_atoms(void *handle, char *name,
                          int type, int count, void *data)
{
  LAMMPS *lmp = (LAMMPS *) handle;

  BEGIN_CAPTURE
  {
    int i,j,m,offset;

    // error if tags are not defined or not consecutive or no atom map
    // NOTE: test that name = image or ids is not a 64-bit int in code?

    int flag = 0;
    if (lmp->atom->tag_enable == 0 || lmp->atom->tag_consecutive() == 0)
      flag = 1;
    if (lmp->atom->natoms > MAXSMALLINT) flag = 1;
    if (lmp->atom->map_style == 0) flag = 1;
    if (flag) {
      if (lmp->comm->me == 0)
        lmp->error->warning(FLERR,"Library error in lammps_scatter_atoms");
      return;
    }

    int natoms = static_cast<int> (lmp->atom->natoms);

    void *vptr = lmp->atom->extract(name);
    if(vptr == NULL) {
        lmp->error->warning(FLERR,
                            "lammps_scatter_atoms: unknown property name");
        return;
    }

    // copy = Natom length vector of per-atom values
    // use atom ID to insert each atom's values into copy
    // MPI_Allreduce with MPI_SUM to merge into data, ordered by atom ID

    if (type == 0) {
      int *vector = NULL;
      int **array = NULL;
      const int imgpack = (count == 3) && (strcmp(name,"image") == 0);

      if ((count == 1) || imgpack) vector = (int *) vptr;
      else array = (int **) vptr;
      int *dptr = (int *) data;

      if (count == 1) {
        for (i = 0; i < natoms; i++)
          if ((m = lmp->atom->map(i+1)) >= 0)
            vector[m] = dptr[i];

      } else if (imgpack) {
        for (i = 0; i < natoms; i++)
          if ((m = lmp->atom->map(i+1)) >= 0) {
            offset = count*i;
            int image = dptr[offset++] + IMGMAX;
            image += (dptr[offset++] + IMGMAX) << IMGBITS;
            image += (dptr[offset++] + IMGMAX) << IMG2BITS;
            vector[m] = image;
          }

      } else {
        for (i = 0; i < natoms; i++)
          if ((m = lmp->atom->map(i+1)) >= 0) {
            offset = count*i;
            for (j = 0; j < count; j++)
              array[m][j] = dptr[offset++];
          }
      }

    } else {
      double *vector = NULL;
      double **array = NULL;
      if (count == 1) vector = (double *) vptr;
      else array = (double **) vptr;
      double *dptr = (double *) data;

      if (count == 1) {
        for (i = 0; i < natoms; i++)
          if ((m = lmp->atom->map(i+1)) >= 0)
            vector[m] = dptr[i];

      } else {
        for (i = 0; i < natoms; i++) {
          if ((m = lmp->atom->map(i+1)) >= 0) {
            offset = count*i;
            for (j = 0; j < count; j++)
              array[m][j] = dptr[offset++];
          }
        }
      }
    }
  }
  END_CAPTURE
}
#endif

/* ----------------------------------------------------------------------
   scatter the named atom-based entity in data to a subset of atoms
   data is ordered by provided atom IDs
     no requirement for consecutive atom IDs (1 to N)
   see scatter_atoms() to scatter data for all atoms, ordered by consecutive IDs
   name = desired quantity, e.g. x or charge
   type = 0 for integer values, 1 for double values
   count = # of per-atom values, e.g. 1 for type or charge, 3 for x or f
     use count = 3 with "image" for xyz to be packed into single image flag
   ndata = # of atoms in ids and data (could be all atoms)
   ids = list of Ndata atom IDs to scatter data to
   data = atom-based values in 1d data, ordered by count, then by atom ID
     e.g. x[0][0],x[0][1],x[0][2],x[1][0],x[1][1],x[1][2],x[2][0],...
     data must be correct length = count*Ndata
   method:
     loop over Ndata, if I own atom ID, set its values from data
------------------------------------------------------------------------- */

#if defined(LAMMPS_BIGBIG)
void lammps_scatter_atoms_subset(void *handle, char * /*name */,
                                int /*type*/, int /*count*/,
                                int /*ndata*/, int * /*ids*/, void * /*data*/)
{
  LAMMPS *lmp = (LAMMPS *) handle;

  BEGIN_CAPTURE
  {
    lmp->error->all(FLERR,"Library function lammps_scatter_atoms_subset() "
                    "is not compatible with -DLAMMPS_BIGBIG");
  }
  END_CAPTURE
}
#else
void lammps_scatter_atoms_subset(void *handle, char *name,
                                 int type, int count,
                                 int ndata, int *ids, void *data)
{
  LAMMPS *lmp = (LAMMPS *) handle;

  BEGIN_CAPTURE
  {
    int i,j,m,offset;
    tagint id;

    // error if tags are not defined or no atom map
    // NOTE: test that name = image or ids is not a 64-bit int in code?

    int flag = 0;
    if (lmp->atom->tag_enable == 0) flag = 1;
    if (lmp->atom->natoms > MAXSMALLINT) flag = 1;
    if (lmp->atom->map_style == 0) flag = 1;
    if (flag) {
      if (lmp->comm->me == 0)
        lmp->error->warning(FLERR,"Library error in lammps_scatter_atoms_subset");
      return;
    }

    void *vptr = lmp->atom->extract(name);
    if(vptr == NULL) {
        lmp->error->warning(FLERR,
                            "lammps_scatter_atoms_subset: unknown property name");
        return;
    }

    // copy = Natom length vector of per-atom values
    // use atom ID to insert each atom's values into copy
    // MPI_Allreduce with MPI_SUM to merge into data, ordered by atom ID

    if (type == 0) {
      int *vector = NULL;
      int **array = NULL;
      const int imgpack = (count == 3) && (strcmp(name,"image") == 0);

      if ((count == 1) || imgpack) vector = (int *) vptr;
      else array = (int **) vptr;
      int *dptr = (int *) data;

      if (count == 1) {
        for (i = 0; i < ndata; i++) {
          id = ids[i];
          if ((m = lmp->atom->map(id)) >= 0)
            vector[m] = dptr[i];
        }

      } else if (imgpack) {
        for (i = 0; i < ndata; i++) {
          id = ids[i];
          if ((m = lmp->atom->map(id)) >= 0) {
            offset = count*i;
            int image = dptr[offset++] + IMGMAX;
            image += (dptr[offset++] + IMGMAX) << IMGBITS;
            image += (dptr[offset++] + IMGMAX) << IMG2BITS;
            vector[m] = image;
          }
        }

      } else {
        for (i = 0; i < ndata; i++) {
          id = ids[i];
          if ((m = lmp->atom->map(id)) >= 0) {
            offset = count*i;
            for (j = 0; j < count; j++)
              array[m][j] = dptr[offset++];
          }
        }
      }

    } else {
      double *vector = NULL;
      double **array = NULL;
      if (count == 1) vector = (double *) vptr;
      else array = (double **) vptr;
      double *dptr = (double *) data;

      if (count == 1) {
        for (i = 0; i < ndata; i++) {
          id = ids[i];
          if ((m = lmp->atom->map(id)) >= 0)
            vector[m] = dptr[i];
        }

      } else {
        for (i = 0; i < ndata; i++) {
          id = ids[i];
          if ((m = lmp->atom->map(id)) >= 0) {
            offset = count*i;
            for (j = 0; j < count; j++)
              array[m][j] = dptr[offset++];
          }
        }
      }
    }
  }
  END_CAPTURE
}
#endif

/* ----------------------------------------------------------------------
   find fix external with given ID and set the callback function
   and caller pointer
------------------------------------------------------------------------- */

void lammps_set_fix_external_callback(void *handle, char *id, FixExternalFnPtr callback_ptr, void * caller)
{
  LAMMPS *lmp = (LAMMPS *) handle;
  FixExternal::FnPtr callback = (FixExternal::FnPtr) callback_ptr;

  BEGIN_CAPTURE
  {
    int ifix = lmp->modify->find_fix(id);
    if (ifix < 0) {
      char str[128];
      snprintf(str, 128, "Can not find fix with ID '%s'!", id);
      lmp->error->all(FLERR,str);
    }

    Fix *fix = lmp->modify->fix[ifix];

    if (strcmp("external",fix->style) != 0){
      char str[128];
      snprintf(str, 128, "Fix '%s' is not of style external!", id);
      lmp->error->all(FLERR,str);
    }

    FixExternal * fext = (FixExternal*) fix;
    fext->set_callback(callback, caller);
  }
  END_CAPTURE
}

/* set global energy contribution from fix external */
void lammps_fix_external_set_energy_global(void *handle, char *id,
                                           double energy)
{
  LAMMPS *lmp = (LAMMPS *) handle;

  BEGIN_CAPTURE
  {
    int ifix = lmp->modify->find_fix(id);
    if (ifix < 0)
      lmp->error->all(FLERR,fmt::format("Can not find fix with ID '{}'!", id));

    Fix *fix = lmp->modify->fix[ifix];

    if (strcmp("external",fix->style) != 0)
      lmp->error->all(FLERR,fmt::format("Fix '{}' is not of style external!", id));

    FixExternal * fext = (FixExternal*) fix;
    fext->set_energy_global(energy);
  }
  END_CAPTURE
}

/* set global virial contribution from fix external */
void lammps_fix_external_set_virial_global(void *handle, char *id,
                                           double *virial)
{
  LAMMPS *lmp = (LAMMPS *) handle;

  BEGIN_CAPTURE
  {
    int ifix = lmp->modify->find_fix(id);
    if (ifix < 0)
      lmp->error->all(FLERR,fmt::format("Can not find fix with ID '{}'!", id));

    Fix *fix = lmp->modify->fix[ifix];

    if (strcmp("external",fix->style) != 0)
      lmp->error->all(FLERR,fmt::format("Fix '{}' is not of style external!", id));

    FixExternal * fext = (FixExternal*) fix;
    fext->set_virial_global(virial);
  }
  END_CAPTURE
}

// ----------------------------------------------------------------------
// Library functions for accessing LAMMPS configuration
// ----------------------------------------------------------------------

/** \brief Check if a specific package has been included in LAMMPS
 *
\verbatim embed:rst
This function checks if the LAMMPS library in use includes the
specific :doc:`LAMMPS package <Packages>` provided as argument.
\endverbatim
 *
 * \param name string with the name of the package
 * \return 1 if included, 0 if not.
 */
int lammps_config_has_package(char * name) {
  return Info::has_package(name) ? 1 : 0;
}

/** \brief Count the number of installed packages in the LAMMPS library.
 *
\verbatim embed:rst
This function counts how many :doc:`LAMMPS packages <Packages>` are
included in the LAMMPS library in use.
\endverbatim
 *
 * \return number of packages included
 */
int lammps_config_package_count() {
  int i = 0;
  while(LAMMPS::installed_packages[i] != NULL) {
    ++i;
  }
  return i;
}

/** \brief Get the name of a package in the list of installed packages in the LAMMPS library.
 *
\verbatim embed:rst
This function copies the name of the package with the index *idx* into the
provided C-style string buffer.  The length of the buffer must be provided
as *buf_size* argument.  If the name of the package exceeds the length of the
buffer, it will be truncated accordingly.  If the index is out of range,
the function returns 0 and *buffer* is set to an empty string, otherwise 1;
\endverbatim
 *
 * \param idx index of the package in the list of included packages (0 <= idx < package count)
 * \param buffer string buffer to copy the name of the package to
 * \param buf_size size of the provided string buffer
 * \return 1 if successful, otherwise 0
 */
int lammps_config_package_name(int idx, char * buffer, int buf_size) {
  int maxidx = lammps_config_package_count();
  if ((idx < 0) || (idx >= maxidx)) {
      buffer[0] = '\0';
      return 0;
  }

  strncpy(buffer, LAMMPS::installed_packages[idx], buf_size);
  return 1;
}

/** \brief Check if a specific style has been included in LAMMPS
 *
\verbatim embed:rst
This function checks if the LAMMPS library in use includes the
specific *style* of a specific *category* provided as an argument.
Valid categories are: *atom*\ , *integrate*\ , *minimize*\ ,
*pair*\ , *bond*\ , *angle*\ , *dihedral*\ , *improper*\ , *kspace*\ ,
*compute*\ , *fix*\ , *region*\ , *dump*\ , and *command*\ .
\endverbatim
 *
 * \param handle   pointer to a previously created LAMMPS instance cast to ``void *``.
 * \param category category of the style
 * \param name     name of the style
 * \return 1 if included, 0 if not.
 */
int lammps_has_style(void * handle, char * category, char * name) {
  LAMMPS *lmp = (LAMMPS *) handle;
  Info info(lmp);
  return info.has_style(category, name) ? 0 : 1;
}

/** \brief Count the number of styles of category in the LAMMPS library.
 *
\verbatim embed:rst
This function counts how many styles in the provided *category*
are included in the LAMMPS library in use.
Please see :cpp:func:`lammps_has_style` for a list of valid
categories.
\endverbatim
 *
 * \param handle   pointer to a previously created LAMMPS instance cast to ``void *``.
 * \param category category of styles
 * \return number of styles in category
 */
int lammps_style_count(void * handle, char * category) {
  LAMMPS *lmp = (LAMMPS *) handle;
  Info info(lmp);
  return info.get_available_styles(category).size();
}

/** \brief Look up the name of a style by index in the list of style of a given category in the LAMMPS library.
 *
\verbatim embed:rst
This function copies the name of the package with the index *idx* into the
provided C-style string buffer.  The length of the buffer must be provided
as *buf_size* argument.  If the name of the package exceeds the length of the
buffer, it will be truncated accordingly.  If the index is out of range,
the function returns 0 and *buffer* is set to an empty string, otherwise 1.
Please see :cpp:func:`lammps_has_style` for a list of valid categories.
\endverbatim
 *
 * \param handle   pointer to a previously created LAMMPS instance cast to ``void *``.
 * \param category category of styles
 * \param idx      index of the package in the list of included packages (0 <= idx < style count)
 * \param buffer   string buffer to copy the name of the style to
 * \param buf_size size of the provided string buffer
 * \return 1 if successful, otherwise 0
 */
int lammps_style_name(void* handle, char * category, int idx, char * buffer, int buf_size) {
  LAMMPS *lmp = (LAMMPS *) handle;
  Info info(lmp);
  auto styles = info.get_available_styles(category);

  if ((idx >=0) && (idx < (int) styles.size())) {
    strncpy(buffer, styles[idx].c_str(), buf_size);
    return 1;
  }

  buffer[0] = '\0';
  return 0;
}

/** This function is used to query whether LAMMPS was compiled with
 *  a real MPI library or in serial.
 *
 * \return 0 when compiled with MPI STUBS, otherwise 1 */

int lammps_config_has_mpi_support()
{
#ifdef MPI_STUBS
  return 0;
#else
  return 1;
#endif
}

/** \brief Check if the LAMMPS library supports compressed files via a pipe to gzip

\verbatim embed:rst
Several LAMMPS commands (e.g. :doc:`read_data`, :doc:`write_data`,
:doc:`dump styles atom, custom, and xyz <dump>`) support reading and
writing compressed files via creating a pipe to the ``gzip`` program.
This function checks whether this feature was :ref:`enabled at compile
time <gzip>`. It does **not** check whether the ``gzip`` itself is
installed and usable.
\endverbatim
 *
 * \return 1 if yes, otherwise 0
 */
int lammps_config_has_gzip_support() {
  return Info::has_gzip_support() ? 1 : 0;
}

/** \brief Check if the LAMMPS library supports writing PNG format images

\verbatim embed:rst
The LAMMPS :doc:`dump style image <dump_image>` supports writing multiple
image file formats.  Most of them need, however, support from an external
library and using that has to be :ref:`enabled at compile time <graphics>`.
This function checks whether support for the `PNG image file format
<https://en.wikipedia.org/wiki/Portable_Network_Graphics>`_ is available
in the current LAMMPS library.
\endverbatim
 *
 * \return 1 if yes, otherwise 0
 */
int lammps_config_has_png_support() {
  return Info::has_png_support() ? 1 : 0;
}

/** \brief Check if the LAMMPS library supports writing JPEG format images

\verbatim embed:rst
The LAMMPS :doc:`dump style image <dump_image>` supports writing multiple
image file formats.  Most of them need, however, support from an external
library and using that has to be :ref:`enabled at compile time <graphics>`.
This function checks whether support for the `JPEG image file format
<https://jpeg.org/jpeg/>`_ is available in the current LAMMPS library.
\endverbatim
 *
 * \return 1 if yes, otherwise 0
 */
int lammps_config_has_jpeg_support() {
  return Info::has_jpeg_support() ? 1 : 0;
}

/** \brief Check if the LAMMPS library supports creating movie files via a pipe to ffmpeg

\verbatim embed:rst
The LAMMPS :doc:`dump style movie <dump_image>` supports generating movies
from images on-the-fly  via creating a pipe to the
`ffmpeg <https://ffmpeg.org/ffmpeg/>`_ program.
This function checks whether this feature was :ref:`enabled at compile time <graphics>`.
It does **not** check whether the ``ffmpeg`` itself is installed and usable.
\endverbatim
 *
 * \return 1 if yes, otherwise 0
 */
int lammps_config_has_ffmpeg_support() {
  return Info::has_ffmpeg_support() ? 1 : 0;
}

/** \brief Check whether LAMMPS errors will throw a C++ exception
 *
\verbatim embed:rst
In case of errors LAMMPS will either abort or throw a C++ exception.
The latter has to be :ref:`enabled at compile time <exceptions>`.
This function checks if exceptions were enabled.
\endverbatim
 * \return 1 if yes, otherwise 0
 */
int lammps_config_has_exceptions() {
  return Info::has_exceptions() ? 1 : 0;
}

// ----------------------------------------------------------------------
// Library functions for accessing neighbor lists
// ----------------------------------------------------------------------

/** \brief Find neighbor list index of pair style neighbor list
 *
 * Try finding pair instance that matches style. If exact is set, the pair must
 * match style exactly. If exact is 0, style must only be contained. If pair is
 * of style pair/hybrid, style is instead matched the nsub-th hybrid sub-style.
 *
 * Once the pair instance has been identified, multiple neighbor list requests
 * may be found. Every neighbor list is uniquely identified by its request
 * index. Thus, providing this request index ensures that the correct neighbor
 * list index is returned.
 *
 * \param handle   pointer to a previously created LAMMPS instance cast to ``void *``.
 * \param style    String used to search for pair style instance
 * \param exact    Flag to control whether style should match exactly or only
 *                 must be contained in pair style name
 * \param nsub     match nsub-th hybrid sub-style
 * \param request  request index that specifies which neighbor list should be
 *                 returned, in case there are multiple neighbor lists requests
 *                 for the found pair style
 * \return         return neighbor list index if found, otherwise -1
 */
int lammps_find_pair_neighlist(void* handle, char * style, int exact, int nsub, int request) {
  LAMMPS *  lmp = (LAMMPS *) handle;
  Pair* pair = lmp->force->pair_match(style, exact, nsub);

  if (pair != NULL) {
    // find neigh list
    for (int i = 0; i < lmp->neighbor->nlist; i++) {
      NeighList * list = lmp->neighbor->lists[i];
      if (list->requestor_type != NeighList::PAIR || pair != list->requestor) continue;

      if (list->index == request) {
          return i;
      }
    }
  }
  return -1;
}

/** \brief Find neighbor list index of fix neighbor list
 *
 * \param handle   pointer to a previously created LAMMPS instance cast to ``void *``.
 * \param id       Identifier of fix instance
 * \param request  request index that specifies which request should be returned,
 *                 in case there are multiple neighbor lists for this fix
 * \return         return neighbor list index if found, otherwise -1
 */
int lammps_find_fix_neighlist(void* handle, char * id, int request) {
  LAMMPS *  lmp = (LAMMPS *) handle;
  Fix* fix = NULL;
  const int nfix = lmp->modify->nfix;

  // find fix with name
  for (int ifix = 0; ifix < nfix; ifix++) {
    if (strcmp(lmp->modify->fix[ifix]->id, id) == 0) {
        fix = lmp->modify->fix[ifix];
        break;
    }
  }

  if (fix != NULL) {
    // find neigh list
    for (int i = 0; i < lmp->neighbor->nlist; i++) {
      NeighList * list = lmp->neighbor->lists[i];
      if (list->requestor_type != NeighList::FIX || fix != list->requestor) continue;

      if (list->index == request) {
          return i;
      }
    }
  }
  return -1;
}

/** \brief Find neighbor list index of compute neighbor list
 *
 * \param handle   pointer to a previously created LAMMPS instance cast to ``void *``.
 * \param id       Identifier of fix instance
 * \param request  request index that specifies which request should be returned,
 *                 in case there are multiple neighbor lists for this fix
 * \return         return neighbor list index if found, otherwise -1
 */
int lammps_find_compute_neighlist(void* handle, char * id, int request) {
  LAMMPS *  lmp = (LAMMPS *) handle;
  Compute* compute = NULL;
  const int ncompute = lmp->modify->ncompute;

  // find compute with name
  for (int icompute = 0; icompute < ncompute; icompute++) {
    if (strcmp(lmp->modify->compute[icompute]->id, id) == 0) {
        compute = lmp->modify->compute[icompute];
        break;
    }
  }

  if (compute == NULL) {
    // find neigh list
    for (int i = 0; i < lmp->neighbor->nlist; i++) {
      NeighList * list = lmp->neighbor->lists[i];
      if (list->requestor_type != NeighList::COMPUTE || compute != list->requestor) continue;

      if (list->index == request) {
          return i;
      }
    }
  }
  return -1;
}

/** \brief Return the number of entries in the neighbor list with given index
 *
 * \param handle   pointer to a previously created LAMMPS instance cast to ``void *``.
 * \param idx      neighbor list index
 * \return         return number of entries in neighbor list, -1 if idx is
 *                 not a valid index
 */
int lammps_neighlist_num_elements(void * handle, int idx) {
  LAMMPS *  lmp = (LAMMPS *) handle;
  Neighbor * neighbor = lmp->neighbor;

  if(idx < 0 || idx >= neighbor->nlist) {
    return -1;
  }

  NeighList * list = neighbor->lists[idx];
  return list->inum;
}

/** \brief Return atom local index, number of neighbors, and array of neighbor local
 * atom indices of neighbor list entry
 *
 * \param handle          pointer to a previously created LAMMPS instance cast to ``void *``.
 * \param idx             index of this neighbor list in the list of all neighbor lists
 * \param element         index of this neighbor list entry
 * \param[out] iatom      local atom index (i.e. in the range [0, nlocal + nghost), -1 if
                          invalid idx or element value
 * \param[out] numneigh   number of neighbors of atom iatom or 0
 * \param[out] neighbors  pointer to array of neighbor atom local indices or
 *                        NULL
 */
void lammps_neighlist_element_neighbors(void * handle, int idx, int element, int * iatom, int * numneigh, int ** neighbors) {
  LAMMPS *  lmp = (LAMMPS *) handle;
  Neighbor * neighbor = lmp->neighbor;
  *iatom = -1;
  *numneigh = 0;
  *neighbors = NULL;

  if(idx < 0 || idx >= neighbor->nlist) {
    return;
  }

  NeighList * list = neighbor->lists[idx];

  if(element < 0 || element >= list->inum) {
    return;
  }

  int i = list->ilist[element];
  *iatom     = i;
  *numneigh  = list->numneigh[i];
  *neighbors = list->firstneigh[i];
}

// ----------------------------------------------------------------------
// utility functions
// ----------------------------------------------------------------------

/** Encode three integer image flags into a single imageint.
 *
\verbatim embed:rst

The prototype for this function when compiling with ``-DLAMMPS_BIGBIG``
is:

.. code-block:: c

   int64_t lammps_encode_image_flags(int ix, int iy, int iz);

This function performs the bit-shift, addition, and bit-wise OR
operations necessary to combine the values of three integers
representing the image flags in x-, y-, and z-direction.  Unless
LAMMPS is compiled with -DLAMMPS_BIGBIG, those integers are
limited 10-bit signed integers [-512, 511].  Otherwise the return
type changes from ``int`` to ``int64_t`` and the valid range for
the individual image flags becomes [-1048576,1048575],
i.e. that of a 21-bit signed integer.  There is no check on whether
the arguments conform to these requirements.

\endverbatim
 *
 * \param  ix  image flag value in x
 * \param  iy  image flag value in y
 * \param  iz  image flag value in z
 * \return     encoded image flag integer */

imageint lammps_encode_image_flags(int ix, int iy, int iz)
{
  imageint image = ((imageint) (ix + IMGMAX) & IMGMASK) |
    (((imageint) (iy + IMGMAX) & IMGMASK) << IMGBITS) |
    (((imageint) (iz + IMGMAX) & IMGMASK) << IMG2BITS);
  return image;
}

/** Decode a single image flag integer into three regular integers
 *
\verbatim embed:rst

The prototype for this function when compiling with ``-DLAMMPS_BIGBIG``
is:

.. code-block:: c

   void lammps_decode_image_flags(int64_t image, int *flags);

This function does the reverse operation of
:cpp:func:`lammps_encode_image_flags` and takes an image flag integer
does the bit-shift and bit-masking operations to decode it and stores
the resulting three regular integers into the buffer pointed to by
*flags*.

\endverbatim
 *
 * \param  image  encoded image flag integer
 * \param  flags  pointer to storage where the decoded image flags are stored. */

void lammps_decode_image_flags(imageint image, int *flags)
{
  flags[0] = (image & IMGMASK) - IMGMAX;
  flags[1] = (image >> IMGBITS & IMGMASK) - IMGMAX;
  flags[2] = (image >> IMG2BITS) - IMGMAX;
}

// ----------------------------------------------------------------------
// Library functions for error handling with exceptions enabled
// ----------------------------------------------------------------------

#ifdef LAMMPS_EXCEPTIONS

/** \brief Check if there is a (new) error message available

\verbatim embed:rst
This function can be used to query if an error inside of LAMMPS
has thrown a :ref:`C++ exception <exceptions>`.

.. note:

   This function is only available when the LAMMPS library has been
   compiled with ``-DLAMMPS_EXCEPTIONS`` which turns errors aborting
   LAMMPS into a C++ exceptions. You can use the library function
   :cpp:func:`lammps_config_has_exceptions` to check if this is the case.
\endverbatim
 *
 * \param handle   pointer to a previously created LAMMPS instance cast to ``void *``.
 * \return 0 on no error, 1 on error.
 */
int lammps_has_error(void *handle) {
  LAMMPS *  lmp = (LAMMPS *) handle;
  Error * error = lmp->error;
  return (error->get_last_error() != "") ? 1 : 0;
}

/** \brief Copy the last error message into the provided buffer

\verbatim embed:rst
This function can be used to retrieve the error message that was set
in the event of an error inside of LAMMPS which resulted in a
:ref:`C++ exception <exceptions>`.  A suitable buffer for a C-style
string has to be provided and its length.  If the internally stored
error message is longer, it will be truncated accordingly.  The return
value of the function corresponds to the kind of error: a "1" indicates
an error that occurred on all MPI ranks and is often recoverable, while
a "2" indicates an abort that would happen only in a single MPI rank
and thus may not be recoverable as other MPI ranks may be waiting on
the failing MPI ranks to send messages.

.. note:

   This function is only available when the LAMMPS library has been
   compiled with ``-DLAMMPS_EXCEPTIONS`` which turns errors aborting
   LAMMPS into a C++ exceptions.  You can use the library function
   :cpp:func:`lammps_config_has_exceptions` to check if this is the case.
\endverbatim
 *
 * \param handle   pointer to a previously created LAMMPS instance cast to ``void *``.
 * \param buffer   string buffer to copy the error message to
 * \param buf_size size of the provided string buffer
 * \return 1 when all ranks had the error, 1 on a single rank error.
 */
int lammps_get_last_error_message(void *handle, char * buffer, int buf_size) {
  LAMMPS *  lmp = (LAMMPS *) handle;
  Error * error = lmp->error;

  if(error->get_last_error()) {
    int error_type = error->get_last_error_type();
    strncpy(buffer, error->get_last_error().c_str(), buffer_size-1);
    error->set_last_error(NULL, ERROR_NONE);
    return error_type;
  }
  return 0;
}

#endif

// Local Variables:
// fill-column: 72
// End:<|MERGE_RESOLUTION|>--- conflicted
+++ resolved
@@ -145,14 +145,8 @@
     if (ptr) *ptr = (void *) lmp;
   }
   catch(LAMMPSException & e) {
-<<<<<<< HEAD
-    fprintf(stderr, "LAMMPS Exception: %s", e.message.c_str());
-    if (ptr) *ptr = (void *) NULL;
-    return NULL;
-=======
     fmt::print(stderr, "LAMMPS Exception: {}", e.message);
     *ptr = (void *) NULL;
->>>>>>> a57a8a87
   }
 #else
   lmp = new LAMMPS(argc, argv, comm);
@@ -264,7 +258,6 @@
  *
 \verbatim embed:rst
 
-<<<<<<< HEAD
 The MPI standard requires that any MPI application calls
 ``MPI_Finalize()`` before exiting.  Even if a calling program does not
 do any MPI calls, MPI is still initialized internally to avoid errors
@@ -272,23 +265,6 @@
 before exiting the program to wait until all (parallel) tasks are
 completed and then MPI is cleanly shut down.  After this function no
 more MPI calls may be made.
-=======
-#ifdef LAMMPS_EXCEPTIONS
-  try
-  {
-    LAMMPS *lmp = new LAMMPS(argc,argv,communicator);
-    *ptr = (void *) lmp;
-  }
-  catch(LAMMPSException & e) {
-    fmt::print(stderr, "LAMMPS Exception: {}", e.message);
-    *ptr = (void*) NULL;
-  }
-#else
-  LAMMPS *lmp = new LAMMPS(argc,argv,communicator);
-  *ptr = (void *) lmp;
-#endif
-}
->>>>>>> a57a8a87
 
 \endverbatim */
 
