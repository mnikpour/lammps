/* ----------------------------------------------------------------------
   LAMMPS - Large-scale Atomic/Molecular Massively Parallel Simulator
   http://lammps.sandia.gov, Sandia National Laboratories
   Steve Plimpton, sjplimp@sandia.gov

   Copyright (2003) Sandia Corporation.  Under the terms of Contract
   DE-AC04-94AL85000 with Sandia Corporation, the U.S. Government retains
   certain rights in this software.  This software is distributed under
   the GNU General Public License.

   See the README file in the top-level LAMMPS directory.
------------------------------------------------------------------------- */

<<<<<<< HEAD
/* ----------------------------------------------------------------------
   Contributing author (multi) : Adrian Diaz (University of Florida)
------------------------------------------------------------------------- */

#include <cstring>
=======
>>>>>>> 738f155c
#include "comm_tiled.h"
#include <mpi.h>
#include <cmath>
#include <cstring>
#include "atom.h"
#include "atom_vec.h"
#include "domain.h"
#include "pair.h"
#include "neighbor.h"
#include "fix.h"
#include "compute.h"
#include "dump.h"
#include "memory.h"
#include "error.h"

using namespace LAMMPS_NS;

#define BUFFACTOR 1.5
#define BUFFACTOR 1.5
#define BUFMIN 1024
#define EPSILON 1.0e-6

#define DELTA_PROCS 16

/* ---------------------------------------------------------------------- */

CommTiled::CommTiled(LAMMPS *lmp) : Comm(lmp)
{
  style = 1;
  layout = Comm::LAYOUT_UNIFORM;
  pbc_flag = NULL;
  init_buffers();
}

/* ---------------------------------------------------------------------- */
//IMPORTANT: we *MUST* pass "*oldcomm" to the Comm initializer here, as
//           the code below *requires* that the (implicit) copy constructor
//           for Comm is run and thus creating a shallow copy of "oldcomm".
//           The call to Comm::copy_arrays() then converts the shallow copy
//           into a deep copy of the class with the new layout.

CommTiled::CommTiled(LAMMPS * /*lmp*/, Comm *oldcomm) : Comm(*oldcomm)
{
  style = 1;
  layout = oldcomm->layout;
  Comm::copy_arrays(oldcomm);
  init_buffers();
}

/* ---------------------------------------------------------------------- */

CommTiled::~CommTiled()
{
  memory->destroy(buf_send);
  memory->destroy(buf_recv);
  memory->destroy(overlap);
  deallocate_swap(nswap);
  memory->sfree(rcbinfo);
   if (mode == Comm::MULTI) {
    memory->destroy(cutghostmulti);
  }
}

/* ----------------------------------------------------------------------
   initialize comm buffers and other data structs local to CommTiled
------------------------------------------------------------------------- */

void CommTiled::init_buffers()
{
<<<<<<< HEAD
  sendbox_multi = NULL;
  cutghostmulti = NULL;
  // bufextra = max size of one exchanged atom
  //          = allowed overflow of sendbuf in exchange()
  // atomvec, fix reset these 2 maxexchange values if needed
  // only necessary if their size > BUFEXTRA

  maxexchange = maxexchange_atom + maxexchange_fix;
  bufextra = maxexchange + BUFEXTRA;

  maxsend = BUFMIN;
  memory->create(buf_send,maxsend+bufextra,"comm:buf_send");
  maxrecv = BUFMIN;
=======
  buf_send = buf_recv = NULL;
  maxsend = maxrecv = BUFMIN;
  grow_send(maxsend,2);
>>>>>>> 738f155c
  memory->create(buf_recv,maxrecv,"comm:buf_recv");

  maxoverlap = 0;
  overlap = NULL;

  nswap = 2 * domain->dimension;
  allocate_swap(nswap);

  rcbinfo = NULL;
}

/* ---------------------------------------------------------------------- */

void CommTiled::init()
{
  Comm::init();

<<<<<<< HEAD
  // memory for multi-style communication
 int maxswap = 6;
  if (mode == Comm::MULTI) {
    memory->create(cutghostmulti,atom->ntypes+1,3,"comm:cutghostmulti");
  }
  if (mode == Comm::SINGLE && cutghostmulti) {
    memory->destroy(cutghostmulti);
  }
=======
  int bufextra_old = bufextra;
  init_exchange();
  if (bufextra > bufextra_old) grow_send(maxsend+bufextra,2);
>>>>>>> 738f155c

  // temporary restrictions

  if (triclinic)
    error->all(FLERR,"Cannot yet use comm_style tiled with triclinic box");

}

/* ----------------------------------------------------------------------
   setup spatial-decomposition communication patterns
   function of neighbor cutoff(s) & cutghostuser & current box size and tiling
------------------------------------------------------------------------- */

void CommTiled::setup()
{
  int i,j,n;
  int ntypes = atom->ntypes;
  // domain properties used in setup method and methods it calls

  dimension = domain->dimension;
  prd = domain->prd;
  boxlo = domain->boxlo;
  boxhi = domain->boxhi;
  sublo = domain->sublo;
  subhi = domain->subhi;

  int *periodicity = domain->periodicity;

  // set function pointers

  if (layout != Comm::LAYOUT_TILED) {
    box_drop = &CommTiled::box_drop_brick;
    box_other = &CommTiled::box_other_brick;
    box_touch = &CommTiled::box_touch_brick;
    point_drop = &CommTiled::point_drop_brick;
  } else {
    box_drop = &CommTiled::box_drop_tiled;
    box_other = &CommTiled::box_other_tiled;
    box_touch = &CommTiled::box_touch_tiled;
    point_drop = &CommTiled::point_drop_tiled;
  }

  // if RCB decomp exists and just changed, gather needed global RCB info

  if (layout == Comm::LAYOUT_TILED) coord2proc_setup();

  // set cutoff for comm forward and comm reverse
  // check that cutoff < any periodic box length

<<<<<<< HEAD
  double cut;

    if (mode == Comm::MULTI) {
      double *cuttype = neighbor->cuttype;
      for (i = 1; i <= ntypes; i++) {
        cut = 0.0;
        if (cutusermulti) cut = cutusermulti[i];
        cutghostmulti[i][0] = MAX(cut,cuttype[i]);
        cutghostmulti[i][1] = MAX(cut,cuttype[i]);
        cutghostmulti[i][2] = MAX(cut,cuttype[i]);
      }
    }
  cut = MAX(neighbor->cutneighmax,cutghostuser);
=======
  double cut = get_comm_cutoff();
  if ((cut == 0.0) && (me == 0))
    error->warning(FLERR,"Communication cutoff is 0.0. No ghost atoms "
                   "will be generated. Atoms may get lost.");

>>>>>>> 738f155c
  cutghost[0] = cutghost[1] = cutghost[2] = cut;


  if ((periodicity[0] && cut > prd[0]) ||
      (periodicity[1] && cut > prd[1]) ||
      (dimension == 3 && periodicity[2] && cut > prd[2]))
    error->all(FLERR,"Communication cutoff for comm_style tiled "
               "cannot exceed periodic box length");

  // if cut = 0.0, set to epsilon to induce nearest neighbor comm
  // this is b/c sendproc is used below to infer touching exchange procs
  // exchange procs will be empty (leading to lost atoms) if sendproc = 0
  // will reset sendproc/etc to 0 after exchange is setup, down below

  int cutzero = 0;
  if (cut == 0.0) {
    cutzero = 1;
    cut = MIN(prd[0],prd[1]);
    if (dimension == 3) cut = MIN(cut,prd[2]);
    cut *= EPSILON*EPSILON;
  }

  // setup forward/reverse communication
  // loop over 6 swap directions
  // determine which procs I will send to and receive from in each swap
  // done by intersecting ghost box with all proc sub-boxes it overlaps
  // sets nsendproc, nrecvproc, sendproc, recvproc
  // sets sendother, recvother, sendself, pbc_flag, pbc, sendbox
  // resets nprocmax

  int noverlap1,indexme;
  double lo1[3],hi1[3],lo2[3],hi2[3];
  int one,two;

  int iswap = 0;
  for (int idim = 0; idim < dimension; idim++) {
    for (int idir = 0; idir < 2; idir++) {

      // one = first ghost box in same periodic image
      // two = second ghost box wrapped across periodic boundary
      // either may not exist

      one = 1;
      lo1[0] = sublo[0]; lo1[1] = sublo[1]; lo1[2] = sublo[2];
      hi1[0] = subhi[0]; hi1[1] = subhi[1]; hi1[2] = subhi[2];
      if (idir == 0) {
        lo1[idim] = sublo[idim] - cut;
        hi1[idim] = sublo[idim];
      } else {
        lo1[idim] = subhi[idim];
        hi1[idim] = subhi[idim] + cut;
      }

      two = 0;
      if (idir == 0 && periodicity[idim] && lo1[idim] < boxlo[idim]) two = 1;
      if (idir == 1 && periodicity[idim] && hi1[idim] > boxhi[idim]) two = 1;

      if (two) {
        lo2[0] = sublo[0]; lo2[1] = sublo[1]; lo2[2] = sublo[2];
        hi2[0] = subhi[0]; hi2[1] = subhi[1]; hi2[2] = subhi[2];
        if (idir == 0) {
          lo2[idim] = lo1[idim] + prd[idim];
          hi2[idim] = boxhi[idim];
          if (sublo[idim] == boxlo[idim]) one = 0;
        } else {
          lo2[idim] = boxlo[idim];
          hi2[idim] = hi1[idim] - prd[idim];
          if (subhi[idim] == boxhi[idim]) one = 0;
        }
      }

      if (one) {
        if (idir == 0) lo1[idim] = MAX(lo1[idim],boxlo[idim]);
        else hi1[idim] = MIN(hi1[idim],boxhi[idim]);
        if (lo1[idim] == hi1[idim]) one = 0;
      }

      // noverlap = # of overlaps of box1/2 with procs via box_drop()
      // overlap = list of overlapping procs
      // if overlap with self, indexme = index of me in list

      indexme = -1;
      noverlap = 0;
      if (one) (this->*box_drop)(idim,lo1,hi1,indexme);
      noverlap1 = noverlap;
      if (two) (this->*box_drop)(idim,lo2,hi2,indexme);

      // if self is in overlap list, move it to end of list

      if (indexme >= 0) {
        int tmp = overlap[noverlap-1];
        overlap[noverlap-1] = overlap[indexme];
        overlap[indexme] = tmp;
      }

      // reallocate 2nd dimensions of all send/recv arrays, based on noverlap
      // # of sends of this swap = # of recvs of iswap +/- 1

      if (noverlap > nprocmax[iswap]) {
        int oldmax = nprocmax[iswap];
        while (nprocmax[iswap] < noverlap) nprocmax[iswap] += DELTA_PROCS;
        grow_swap_send(iswap,nprocmax[iswap],oldmax);
        if (idir == 0) grow_swap_recv(iswap+1,nprocmax[iswap]);
        else grow_swap_recv(iswap-1,nprocmax[iswap]);
        
      }

      // overlap how has list of noverlap procs
      // includes PBC effects

      if (noverlap && overlap[noverlap-1] == me) sendself[iswap] = 1;
      else sendself[iswap] = 0;
      if (noverlap && noverlap-sendself[iswap]) sendother[iswap] = 1;
      else sendother[iswap] = 0;

      nsendproc[iswap] = noverlap;
      for (i = 0; i < noverlap; i++) sendproc[iswap][i] = overlap[i];

      if (idir == 0) {
        recvother[iswap+1] = sendother[iswap];
        nrecvproc[iswap+1] = noverlap;
        for (i = 0; i < noverlap; i++) recvproc[iswap+1][i] = overlap[i];
      } else {
        recvother[iswap-1] = sendother[iswap];
        nrecvproc[iswap-1] = noverlap;
        for (i = 0; i < noverlap; i++) recvproc[iswap-1][i] = overlap[i];
      }

      // compute sendbox for each of my sends
      // obox = intersection of ghostbox with other proc's sub-domain
      // sbox = what I need to send to other proc
      //      = sublo to MIN(sublo+cut,subhi) in idim, for idir = 0
      //      = MIN(subhi-cut,sublo) to subhi in idim, for idir = 1
      //      = obox in other 2 dims
      // if sbox touches other proc's sub-box boundaries in lower dims,
      //   extend sbox in those lower dims to include ghost atoms

      double oboxlo[3],oboxhi[3],sbox[6],sbox_multi[6];
      if (mode == Comm::SINGLE) {
      for (i = 0; i < noverlap; i++) {
        pbc_flag[iswap][i] = 0;
        pbc[iswap][i][0] = pbc[iswap][i][1] = pbc[iswap][i][2] =
          pbc[iswap][i][3] = pbc[iswap][i][4] = pbc[iswap][i][5] = 0;

        (this->*box_other)(idim,idir,overlap[i],oboxlo,oboxhi);

        if (i < noverlap1) {
          sbox[0] = MAX(oboxlo[0],lo1[0]);
          sbox[1] = MAX(oboxlo[1],lo1[1]);
          sbox[2] = MAX(oboxlo[2],lo1[2]);
          sbox[3] = MIN(oboxhi[0],hi1[0]);
          sbox[4] = MIN(oboxhi[1],hi1[1]);
          sbox[5] = MIN(oboxhi[2],hi1[2]);
        } else {
          pbc_flag[iswap][i] = 1;
          if (idir == 0) pbc[iswap][i][idim] = 1;
          else pbc[iswap][i][idim] = -1;
          sbox[0] = MAX(oboxlo[0],lo2[0]);
          sbox[1] = MAX(oboxlo[1],lo2[1]);
          sbox[2] = MAX(oboxlo[2],lo2[2]);
          sbox[3] = MIN(oboxhi[0],hi2[0]);
          sbox[4] = MIN(oboxhi[1],hi2[1]);
          sbox[5] = MIN(oboxhi[2],hi2[2]);
        }

        if (idir == 0) {
          sbox[idim] = sublo[idim];
          if (i < noverlap1) sbox[3+idim] = MIN(sbox[3+idim]+cut,subhi[idim]);
          else sbox[3+idim] = MIN(sbox[3+idim]-prd[idim]+cut,subhi[idim]);
        } else {
          if (i < noverlap1) sbox[idim] = MAX(sbox[idim]-cut,sublo[idim]);
          else sbox[idim] = MAX(sbox[idim]+prd[idim]-cut,sublo[idim]);
          sbox[3+idim] = subhi[idim];
        }

        if (idim >= 1) {
          if (sbox[0] == oboxlo[0]) sbox[0] -= cut;
          if (sbox[3] == oboxhi[0]) sbox[3] += cut;
        }
        if (idim == 2) {
          if (sbox[1] == oboxlo[1]) sbox[1] -= cut;
          if (sbox[4] == oboxhi[1]) sbox[4] += cut;
        }

        memcpy(sendbox[iswap][i],sbox,6*sizeof(double));
      }
      }
      else{
        for (i = 0; i < noverlap; i++) {
          
          
        pbc_flag[iswap][i] = 0;
        pbc[iswap][i][0] = pbc[iswap][i][1] = pbc[iswap][i][2] =
          pbc[iswap][i][3] = pbc[iswap][i][4] = pbc[iswap][i][5] = 0;

        (this->*box_other)(idim,idir,overlap[i],oboxlo,oboxhi);

        if (i < noverlap1) {
          sbox[0] = MAX(oboxlo[0],lo1[0]);
          sbox[1] = MAX(oboxlo[1],lo1[1]);
          sbox[2] = MAX(oboxlo[2],lo1[2]);
          sbox[3] = MIN(oboxhi[0],hi1[0]);
          sbox[4] = MIN(oboxhi[1],hi1[1]);
          sbox[5] = MIN(oboxhi[2],hi1[2]);
        } else {
          pbc_flag[iswap][i] = 1;
          if (idir == 0) pbc[iswap][i][idim] = 1;
          else pbc[iswap][i][idim] = -1;
          sbox[0] = MAX(oboxlo[0],lo2[0]);
          sbox[1] = MAX(oboxlo[1],lo2[1]);
          sbox[2] = MAX(oboxlo[2],lo2[2]);
          sbox[3] = MIN(oboxhi[0],hi2[0]);
          sbox[4] = MIN(oboxhi[1],hi2[1]);
          sbox[5] = MIN(oboxhi[2],hi2[2]);
        }
        for (int itype = 1; itype <= atom->ntypes; itype++) {
          sbox_multi[0] = sbox[0];
          sbox_multi[1] = sbox[1];
          sbox_multi[2] = sbox[2];
          sbox_multi[3] = sbox[3];
          sbox_multi[4] = sbox[4];
          sbox_multi[5] = sbox[5];
        if (idir == 0) {
          sbox_multi[idim] = sublo[idim];
          if (i < noverlap1) sbox_multi[3+idim] = MIN(sbox_multi[3+idim]+cutghostmulti[itype][idim],subhi[idim]);
          else sbox_multi[3+idim] = MIN(sbox_multi[3+idim]-prd[idim]+cutghostmulti[itype][idim],subhi[idim]);
        } else {
          if (i < noverlap1) sbox_multi[idim] = MAX(sbox_multi[idim]-cutghostmulti[itype][idim],sublo[idim]);
          else sbox_multi[idim] = MAX(sbox_multi[idim]+prd[idim]-cutghostmulti[itype][idim],sublo[idim]);
          sbox_multi[3+idim] = subhi[idim];
        }

        if (idim >= 1) {
          if (sbox_multi[0] == oboxlo[0]) sbox_multi[0] -= cutghostmulti[itype][idim];
          if (sbox_multi[3] == oboxhi[0]) sbox_multi[3] += cutghostmulti[itype][idim];
        }
        if (idim == 2) {
          if (sbox_multi[1] == oboxlo[1]) sbox_multi[1] -= cutghostmulti[itype][idim];
          if (sbox_multi[4] == oboxhi[1]) sbox_multi[4] += cutghostmulti[itype][idim];
        }

        memcpy(sendbox_multi[iswap][i][itype],sbox_multi,6*sizeof(double));
        }
      }
      }
      iswap++;
    }
  }

  // setup exchange communication = subset of forward/reverse comm procs
  // loop over dimensions
  // determine which procs I will exchange with in each dimension
  // subset of procs that touch my proc in forward/reverse comm
  // sets nexchproc & exchproc, resets nexchprocmax

  int proc;

  for (int idim = 0; idim < dimension; idim++) {

    // overlap = list of procs that touch my sub-box in idim
    // proc can appear twice in list if touches in both directions
    // 2nd add-to-list checks to insure each proc appears exactly once

    noverlap = 0;
    iswap = 2*idim;
    n = nsendproc[iswap];
    for (i = 0; i < n; i++) {
      proc = sendproc[iswap][i];
      if (proc == me) continue;
      if ((this->*box_touch)(proc,idim,0)) {
        if (noverlap == maxoverlap) {
          maxoverlap += DELTA_PROCS;
          memory->grow(overlap,maxoverlap,"comm:overlap");
        }
        overlap[noverlap++] = proc;
      }
    }
    noverlap1 = noverlap;
    iswap = 2*idim+1;
    n = nsendproc[iswap];

    MPI_Barrier(world);

    for (i = 0; i < n; i++) {
      proc = sendproc[iswap][i];
      if (proc == me) continue;
      if ((this->*box_touch)(proc,idim,1)) {
        for (j = 0; j < noverlap1; j++)
          if (overlap[j] == proc) break;
        if (j < noverlap1) continue;
        if (noverlap == maxoverlap) {
          maxoverlap += DELTA_PROCS;
          memory->grow(overlap,maxoverlap,"comm:overlap");
        }
        overlap[noverlap++] = proc;
      }
    }

    MPI_Barrier(world);

    // reallocate exchproc and exchnum if needed based on noverlap

    if (noverlap > nexchprocmax[idim]) {
      while (nexchprocmax[idim] < noverlap) nexchprocmax[idim] += DELTA_PROCS;
      delete [] exchproc[idim];
      exchproc[idim] = new int[nexchprocmax[idim]];
      delete [] exchnum[idim];
      exchnum[idim] = new int[nexchprocmax[idim]];
    }

    nexchproc[idim] = noverlap;
    for (i = 0; i < noverlap; i++) exchproc[idim][i] = overlap[i];
  }

  // reset sendproc/etc to 0 if cut is really 0.0

  if (cutzero) {
    for (i = 0; i < nswap; i++) {
      nsendproc[i] = nrecvproc[i] =
        sendother[i] = recvother[i] = sendself[i] = 0;
    }
  }

  // reallocate MPI Requests and Statuses as needed

  int nmax = 0;
  for (i = 0; i < nswap; i++) nmax = MAX(nmax,nprocmax[i]);
  for (i = 0; i < dimension; i++) nmax = MAX(nmax,nexchprocmax[i]);
  if (nmax > maxreqstat) {
    maxreqstat = nmax;
    delete [] requests;
    requests = new MPI_Request[maxreqstat];
  }
}

/* ----------------------------------------------------------------------
   forward communication of atom coords every timestep
   other per-atom attributes may also be sent via pack/unpack routines
------------------------------------------------------------------------- */

void CommTiled::forward_comm(int /*dummy*/)
{
  int i,irecv,n,nsend,nrecv;
  AtomVec *avec = atom->avec;
  double **x = atom->x;

  // exchange data with another set of procs in each swap
  // post recvs from all procs except self
  // send data to all procs except self
  // copy data to self if sendself is set
  // wait on all procs except self and unpack received data
  // if comm_x_only set, exchange or copy directly to x, don't unpack

  for (int iswap = 0; iswap < nswap; iswap++) {
    nsend = nsendproc[iswap] - sendself[iswap];
    nrecv = nrecvproc[iswap] - sendself[iswap];

    if (comm_x_only) {
      if (recvother[iswap]) {
        for (i = 0; i < nrecv; i++)
          MPI_Irecv(x[firstrecv[iswap][i]],size_forward_recv[iswap][i],
                    MPI_DOUBLE,recvproc[iswap][i],0,world,&requests[i]);
      }
      if (sendother[iswap]) {
        for (i = 0; i < nsend; i++) {
          n = avec->pack_comm(sendnum[iswap][i],sendlist[iswap][i],
                              buf_send,pbc_flag[iswap][i],pbc[iswap][i]);
          MPI_Send(buf_send,n,MPI_DOUBLE,sendproc[iswap][i],0,world);
        }
      }
      if (sendself[iswap]) {
        avec->pack_comm(sendnum[iswap][nsend],sendlist[iswap][nsend],
                        x[firstrecv[iswap][nrecv]],pbc_flag[iswap][nsend],
                        pbc[iswap][nsend]);
      }
      if (recvother[iswap]) MPI_Waitall(nrecv,requests,MPI_STATUS_IGNORE);

    } else if (ghost_velocity) {
      if (recvother[iswap]) {
        for (i = 0; i < nrecv; i++)
          MPI_Irecv(&buf_recv[size_forward*forward_recv_offset[iswap][i]],
                    size_forward_recv[iswap][i],
                    MPI_DOUBLE,recvproc[iswap][i],0,world,&requests[i]);
      }
      if (sendother[iswap]) {
        for (i = 0; i < nsend; i++) {
          n = avec->pack_comm_vel(sendnum[iswap][i],sendlist[iswap][i],
                                  buf_send,pbc_flag[iswap][i],pbc[iswap][i]);
          MPI_Send(buf_send,n,MPI_DOUBLE,sendproc[iswap][i],0,world);
        }
      }
      if (sendself[iswap]) {
        avec->pack_comm_vel(sendnum[iswap][nsend],sendlist[iswap][nsend],
                            buf_send,pbc_flag[iswap][nsend],pbc[iswap][nsend]);
        avec->unpack_comm_vel(recvnum[iswap][nrecv],firstrecv[iswap][nrecv],
                              buf_send);
      }
      if (recvother[iswap]) {
        for (i = 0; i < nrecv; i++) {
          MPI_Waitany(nrecv,requests,&irecv,MPI_STATUS_IGNORE);
          avec->unpack_comm_vel(recvnum[iswap][irecv],firstrecv[iswap][irecv],
                                &buf_recv[size_forward*
                                          forward_recv_offset[iswap][irecv]]);
        }
      }

    } else {
      if (recvother[iswap]) {
        for (i = 0; i < nrecv; i++)
          MPI_Irecv(&buf_recv[size_forward*forward_recv_offset[iswap][i]],
                    size_forward_recv[iswap][i],
                    MPI_DOUBLE,recvproc[iswap][i],0,world,&requests[i]);
      }
      if (sendother[iswap]) {
        for (i = 0; i < nsend; i++) {
          n = avec->pack_comm(sendnum[iswap][i],sendlist[iswap][i],
                              buf_send,pbc_flag[iswap][i],pbc[iswap][i]);
          MPI_Send(buf_send,n,MPI_DOUBLE,sendproc[iswap][i],0,world);
        }
      }
      if (sendself[iswap]) {
        avec->pack_comm(sendnum[iswap][nsend],sendlist[iswap][nsend],
                        buf_send,pbc_flag[iswap][nsend],pbc[iswap][nsend]);
        avec->unpack_comm(recvnum[iswap][nrecv],firstrecv[iswap][nrecv],
                          buf_send);
      }
      if (recvother[iswap]) {
        for (i = 0; i < nrecv; i++) {
          MPI_Waitany(nrecv,requests,&irecv,MPI_STATUS_IGNORE);
          avec->unpack_comm(recvnum[iswap][irecv],firstrecv[iswap][irecv],
                            &buf_recv[size_forward*
                                      forward_recv_offset[iswap][irecv]]);
        }
      }
    }
  }
}

/* ----------------------------------------------------------------------
   reverse communication of forces on atoms every timestep
   other per-atom attributes may also be sent via pack/unpack routines
------------------------------------------------------------------------- */

void CommTiled::reverse_comm()
{
  int i,irecv,n,nsend,nrecv;
  AtomVec *avec = atom->avec;
  double **f = atom->f;

  // exchange data with another set of procs in each swap
  // post recvs from all procs except self
  // send data to all procs except self
  // copy data to self if sendself is set
  // wait on all procs except self and unpack received data
  // if comm_f_only set, exchange or copy directly from f, don't pack

  for (int iswap = nswap-1; iswap >= 0; iswap--) {
    nsend = nsendproc[iswap] - sendself[iswap];
    nrecv = nrecvproc[iswap] - sendself[iswap];

    if (comm_f_only) {
      if (sendother[iswap]) {
        for (i = 0; i < nsend; i++) {
          MPI_Irecv(&buf_recv[size_reverse*reverse_recv_offset[iswap][i]],
                    size_reverse_recv[iswap][i],MPI_DOUBLE,
                    sendproc[iswap][i],0,world,&requests[i]);
        }
      }
      if (recvother[iswap]) {
        for (i = 0; i < nrecv; i++)
          MPI_Send(f[firstrecv[iswap][i]],size_reverse_send[iswap][i],
                   MPI_DOUBLE,recvproc[iswap][i],0,world);
      }
      if (sendself[iswap]) {
        avec->unpack_reverse(sendnum[iswap][nsend],sendlist[iswap][nsend],
                             f[firstrecv[iswap][nrecv]]);
      }
      if (sendother[iswap]) {
        for (i = 0; i < nsend; i++) {
          MPI_Waitany(nsend,requests,&irecv,MPI_STATUS_IGNORE);
          avec->unpack_reverse(sendnum[iswap][irecv],sendlist[iswap][irecv],
                               &buf_recv[size_reverse*
                                         reverse_recv_offset[iswap][irecv]]);
        }
      }

    } else {
      if (sendother[iswap]) {
        for (i = 0; i < nsend; i++)
          MPI_Irecv(&buf_recv[size_reverse*reverse_recv_offset[iswap][i]],
                    size_reverse_recv[iswap][i],MPI_DOUBLE,
                    sendproc[iswap][i],0,world,&requests[i]);
      }
      if (recvother[iswap]) {
        for (i = 0; i < nrecv; i++) {
          n = avec->pack_reverse(recvnum[iswap][i],firstrecv[iswap][i],
                                 buf_send);
          MPI_Send(buf_send,n,MPI_DOUBLE,recvproc[iswap][i],0,world);
        }
      }
      if (sendself[iswap]) {
        avec->pack_reverse(recvnum[iswap][nrecv],firstrecv[iswap][nrecv],
                           buf_send);
        avec->unpack_reverse(sendnum[iswap][nsend],sendlist[iswap][nsend],
                             buf_send);
      }
      if (sendother[iswap]) {
        for (i = 0; i < nsend; i++) {
          MPI_Waitany(nsend,requests,&irecv,MPI_STATUS_IGNORE);
          avec->unpack_reverse(sendnum[iswap][irecv],sendlist[iswap][irecv],
                               &buf_recv[size_reverse*
                                         reverse_recv_offset[iswap][irecv]]);
        }
      }
    }
  }
}

/* ----------------------------------------------------------------------
   exchange: move atoms to correct processors
   atoms exchanged with procs that touch sub-box in each of 3 dims
   send out atoms that have left my box, receive ones entering my box
   atoms will be lost if not inside a touching proc's box
     can happen if atom moves outside of non-periodic bounary
     or if atom moves more than one proc away
   this routine called before every reneighboring
   for triclinic, atoms must be in lamda coords (0-1) before exchange is called
------------------------------------------------------------------------- */

void CommTiled::exchange()
{
  int i,m,nexch,nsend,nrecv,nlocal,proc,offset;
  double lo,hi,value;
  double **x;
  AtomVec *avec = atom->avec;

  // clear global->local map for owned and ghost atoms
  // b/c atoms migrate to new procs in exchange() and
  //   new ghosts are created in borders()
  // map_set() is done at end of borders()
  // clear ghost count and any ghost bonus data internal to AtomVec

  if (map_style) atom->map_clear();
  atom->nghost = 0;
  atom->avec->clear_bonus();

  // insure send buf has extra space for a single atom
  // only need to reset if a fix can dynamically add to size of single atom

  if (maxexchange_fix_dynamic) {
    int bufextra_old = bufextra;
    init_exchange();
    if (bufextra > bufextra_old) grow_send(maxsend+bufextra,2);
  }

  // domain properties used in exchange method and methods it calls
  // subbox bounds for orthogonal or triclinic

  prd = domain->prd;
  boxlo = domain->boxlo;
  boxhi = domain->boxhi;

  if (triclinic == 0) {
    sublo = domain->sublo;
    subhi = domain->subhi;
  } else {
    sublo = domain->sublo_lamda;
    subhi = domain->subhi_lamda;
  }

  // loop over dimensions

  dimension = domain->dimension;

  for (int dim = 0; dim < dimension; dim++) {

    // fill buffer with atoms leaving my box, using < and >=
    // when atom is deleted, fill it in with last atom

    x = atom->x;
    lo = sublo[dim];
    hi = subhi[dim];
    nlocal = atom->nlocal;
    i = nsend = 0;

    while (i < nlocal) {
      if (x[i][dim] < lo || x[i][dim] >= hi) {
        if (nsend > maxsend) grow_send(nsend,1);
        proc = (this->*point_drop)(dim,x[i]);
        if (proc != me) {
          buf_send[nsend++] = proc;
          nsend += avec->pack_exchange(i,&buf_send[nsend]);
        }
        avec->copy(nlocal-1,i,1);
        nlocal--;
      } else i++;
    }
    atom->nlocal = nlocal;

    // send and recv atoms from neighbor procs that touch my sub-box in dim
    // no send/recv with self
    // send size of message first
    // receiver may receive multiple messages, realloc buf_recv if needed

    nexch = nexchproc[dim];
    if (!nexch) continue;

    for (m = 0; m < nexch; m++)
      MPI_Irecv(&exchnum[dim][m],1,MPI_INT,
                exchproc[dim][m],0,world,&requests[m]);
    for (m = 0; m < nexch; m++)
      MPI_Send(&nsend,1,MPI_INT,exchproc[dim][m],0,world);
    MPI_Waitall(nexch,requests,MPI_STATUS_IGNORE);

    nrecv = 0;
    for (m = 0; m < nexch; m++) nrecv += exchnum[dim][m];
    if (nrecv > maxrecv) grow_recv(nrecv);

    offset = 0;
    for (m = 0; m < nexch; m++) {
      MPI_Irecv(&buf_recv[offset],exchnum[dim][m],
                MPI_DOUBLE,exchproc[dim][m],0,world,&requests[m]);
      offset += exchnum[dim][m];
    }
    for (m = 0; m < nexch; m++)
      MPI_Send(buf_send,nsend,MPI_DOUBLE,exchproc[dim][m],0,world);
    MPI_Waitall(nexch,requests,MPI_STATUS_IGNORE);

    // check incoming atoms to see if I own it and they are in my box
    // if so, add to my list
    // box check is only for this dimension,
    //   atom may be passed to another proc in later dims

    m = 0;
    while (m < nrecv) {
      proc = static_cast<int> (buf_recv[m++]);
      if (proc == me) {
        value = buf_recv[m+dim+1];
        if (value >= lo && value < hi) {
          m += avec->unpack_exchange(&buf_recv[m]);
          continue;
        }
      }
      m += static_cast<int> (buf_recv[m]);
    }
  }

  if (atom->firstgroupname) atom->first_reorder();
}

/* ----------------------------------------------------------------------
   borders: list nearby atoms to send to neighboring procs at every timestep
   one list is created per swap/proc that will be made
   as list is made, actually do communication
   this does equivalent of a forward_comm(), so don't need to explicitly
     call forward_comm() on reneighboring timestep
   this routine is called before every reneighboring
   for triclinic, atoms must be in lamda coords (0-1) before borders is called
------------------------------------------------------------------------- */

void CommTiled::borders()
{
  int i,m,n,nlast,nsend,nrecv,ngroup,ncount,ncountall;
  double xlo,xhi,ylo,yhi,zlo,zhi;
  double *bbox;
  double **x;
  
  AtomVec *avec = atom->avec;

  // send/recv max one = max # of atoms in single send/recv for any swap
  // send/recv max all = max # of atoms in all sends/recvs within any swap

  smaxone = smaxall = 0;
  rmaxone = rmaxall = 0;

  // loop over swaps in all dimensions

  for (int iswap = 0; iswap < nswap; iswap++) {

    // find atoms within sendboxes using >= and <
    // hi test with ">" is important b/c don't want to send an atom
    //   in lower dim (on boundary) that a proc will recv again in higher dim
    // for x-dim swaps, check owned atoms
    // for yz-dim swaps, check owned and ghost atoms
    // store sent atom indices in sendlist for use in future timesteps
    // NOTE: assume SINGLE mode, add logic for MULTI mode later

    x = atom->x;
    if (iswap % 2 == 0) nlast = atom->nlocal + atom->nghost;

    ncountall = 0;
    for (m = 0; m < nsendproc[iswap]; m++) {
      if (mode == Comm::SINGLE) {
      bbox = sendbox[iswap][m];
      xlo = bbox[0]; ylo = bbox[1]; zlo = bbox[2];
      xhi = bbox[3]; yhi = bbox[4]; zhi = bbox[5];

      ncount = 0;

      if (!bordergroup) {
        for (i = 0; i < nlast; i++) {
          if (x[i][0] >= xlo && x[i][0] < xhi &&
              x[i][1] >= ylo && x[i][1] < yhi &&
              x[i][2] >= zlo && x[i][2] < zhi) {
            if (ncount == maxsendlist[iswap][m]) grow_list(iswap,m,ncount);
            sendlist[iswap][m][ncount++] = i;
          }
        }
      } else {
        ngroup = atom->nfirst;
        for (i = 0; i < ngroup; i++) {
          if (x[i][0] >= xlo && x[i][0] < xhi &&
              x[i][1] >= ylo && x[i][1] < yhi &&
              x[i][2] >= zlo && x[i][2] < zhi) {
            if (ncount == maxsendlist[iswap][m]) grow_list(iswap,m,ncount);
            sendlist[iswap][m][ncount++] = i;
          }
        }
        for (i = atom->nlocal; i < nlast; i++) {
          if (x[i][0] >= xlo && x[i][0] < xhi &&
              x[i][1] >= ylo && x[i][1] < yhi &&
              x[i][2] >= zlo && x[i][2] < zhi) {
            if (ncount == maxsendlist[iswap][m]) grow_list(iswap,m,ncount);
            sendlist[iswap][m][ncount++] = i;
          }
        }
      }

      sendnum[iswap][m] = ncount;
      smaxone = MAX(smaxone,ncount);
      ncountall += ncount;
    }
    else{
      int* type=atom->type;
      int itype;
      ncount = 0;

      if (!bordergroup) {
        for (i = 0; i < nlast; i++) {
          itype=type[i];    
          bbox = sendbox_multi[iswap][m][itype];
          xlo = bbox[0]; ylo = bbox[1]; zlo = bbox[2];
          xhi = bbox[3]; yhi = bbox[4]; zhi = bbox[5];
          if (x[i][0] >= xlo && x[i][0] < xhi &&
              x[i][1] >= ylo && x[i][1] < yhi &&
              x[i][2] >= zlo && x[i][2] < zhi) {
            if (ncount == maxsendlist[iswap][m]) grow_list(iswap,m,ncount);
            sendlist[iswap][m][ncount++] = i;
          }
          
        }
      } else {
        ngroup = atom->nfirst;
        for (i = 0; i < ngroup; i++) {
          itype=type[i];    
          bbox = sendbox_multi[iswap][m][itype];
          xlo = bbox[0]; ylo = bbox[1]; zlo = bbox[2];
          xhi = bbox[3]; yhi = bbox[4]; zhi = bbox[5];
          if (x[i][0] >= xlo && x[i][0] < xhi &&
              x[i][1] >= ylo && x[i][1] < yhi &&
              x[i][2] >= zlo && x[i][2] < zhi) {
            if (ncount == maxsendlist[iswap][m]) grow_list(iswap,m,ncount);
            sendlist[iswap][m][ncount++] = i;
          }
        }
        for (i = atom->nlocal; i < nlast; i++) {
           itype=type[i];    
           bbox = sendbox_multi[iswap][m][itype];
           xlo = bbox[0]; ylo = bbox[1]; zlo = bbox[2];
           xhi = bbox[3]; yhi = bbox[4]; zhi = bbox[5];
          if (x[i][0] >= xlo && x[i][0] < xhi &&
              x[i][1] >= ylo && x[i][1] < yhi &&
              x[i][2] >= zlo && x[i][2] < zhi) {
            if (ncount == maxsendlist[iswap][m]) grow_list(iswap,m,ncount);
            sendlist[iswap][m][ncount++] = i;
          }
        }
      }

      sendnum[iswap][m] = ncount;
      smaxone = MAX(smaxone,ncount);
      ncountall += ncount;
    }
    }
    smaxall = MAX(smaxall,ncountall);

    // send sendnum counts to procs who recv from me except self
    // copy data to self if sendself is set

    nsend = nsendproc[iswap] - sendself[iswap];
    nrecv = nrecvproc[iswap] - sendself[iswap];

    if (recvother[iswap])
      for (m = 0; m < nrecv; m++)
        MPI_Irecv(&recvnum[iswap][m],1,MPI_INT,
                  recvproc[iswap][m],0,world,&requests[m]);
    if (sendother[iswap])
      for (m = 0; m < nsend; m++)
        MPI_Send(&sendnum[iswap][m],1,MPI_INT,sendproc[iswap][m],0,world);
    if (sendself[iswap]) recvnum[iswap][nrecv] = sendnum[iswap][nsend];
    if (recvother[iswap]) MPI_Waitall(nrecv,requests,MPI_STATUS_IGNORE);

    // setup other per swap/proc values from sendnum and recvnum

    for (m = 0; m < nsendproc[iswap]; m++) {
      size_reverse_recv[iswap][m] = sendnum[iswap][m]*size_reverse;
      if (m == 0) reverse_recv_offset[iswap][0] = 0;
      else reverse_recv_offset[iswap][m] =
             reverse_recv_offset[iswap][m-1] + sendnum[iswap][m-1];
    }

    ncountall = 0;
    for (m = 0; m < nrecvproc[iswap]; m++) {
      ncount = recvnum[iswap][m];
      rmaxone = MAX(rmaxone,ncount);
      ncountall += ncount;

      size_forward_recv[iswap][m] = ncount*size_forward;
      size_reverse_send[iswap][m] = ncount*size_reverse;
      if (m == 0) {
        firstrecv[iswap][0] = atom->nlocal + atom->nghost;
        forward_recv_offset[iswap][0] = 0;
      } else {
        firstrecv[iswap][m] = firstrecv[iswap][m-1] + recvnum[iswap][m-1];
        forward_recv_offset[iswap][m] =
          forward_recv_offset[iswap][m-1] + recvnum[iswap][m-1];
      }
    }
    rmaxall = MAX(rmaxall,ncountall);

    // insure send/recv buffers are large enough for this border comm swap

    if (smaxone*size_border > maxsend) grow_send(smaxone*size_border,0);
    if (rmaxall*size_border > maxrecv) grow_recv(rmaxall*size_border);

    // swap atoms with other procs using pack_border(), unpack_border()
    // use Waitall() instead of Waitany() because calls to unpack_border()
    //   must increment per-atom arrays in ascending order

    if (ghost_velocity) {
      if (recvother[iswap]) {
        for (m = 0; m < nrecv; m++)
          MPI_Irecv(&buf_recv[size_border*forward_recv_offset[iswap][m]],
                    recvnum[iswap][m]*size_border,
                    MPI_DOUBLE,recvproc[iswap][m],0,world,&requests[m]);
      }
      if (sendother[iswap]) {
        for (m = 0; m < nsend; m++) {
          n = avec->pack_border_vel(sendnum[iswap][m],sendlist[iswap][m],
                                    buf_send,pbc_flag[iswap][m],pbc[iswap][m]);
          MPI_Send(buf_send,n,MPI_DOUBLE,sendproc[iswap][m],0,world);
        }
      }
      if (sendself[iswap]) {
        avec->pack_border_vel(sendnum[iswap][nsend],sendlist[iswap][nsend],
                              buf_send,pbc_flag[iswap][nsend],
                              pbc[iswap][nsend]);
        avec->unpack_border_vel(recvnum[iswap][nrecv],firstrecv[iswap][nrecv],
                                buf_send);
      }
      if (recvother[iswap]) {
        MPI_Waitall(nrecv,requests,MPI_STATUS_IGNORE);
        for (m = 0; m < nrecv; m++)
          avec->unpack_border_vel(recvnum[iswap][m],firstrecv[iswap][m],
                                  &buf_recv[size_border*
                                            forward_recv_offset[iswap][m]]);
      }

    } else {
      if (recvother[iswap]) {
        for (m = 0; m < nrecv; m++)
          MPI_Irecv(&buf_recv[size_border*forward_recv_offset[iswap][m]],
                    recvnum[iswap][m]*size_border,
                    MPI_DOUBLE,recvproc[iswap][m],0,world,&requests[m]);
      }
      if (sendother[iswap]) {
        for (m = 0; m < nsend; m++) {
          n = avec->pack_border(sendnum[iswap][m],sendlist[iswap][m],
                                buf_send,pbc_flag[iswap][m],pbc[iswap][m]);
          MPI_Send(buf_send,n,MPI_DOUBLE,sendproc[iswap][m],0,world);
        }
      }
      if (sendself[iswap]) {
        avec->pack_border(sendnum[iswap][nsend],sendlist[iswap][nsend],
                          buf_send,pbc_flag[iswap][nsend],pbc[iswap][nsend]);
        avec->unpack_border(recvnum[iswap][nsend],firstrecv[iswap][nsend],
                            buf_send);
      }
      if (recvother[iswap]) {
        MPI_Waitall(nrecv,requests,MPI_STATUS_IGNORE);
        for (m = 0; m < nrecv; m++)
          avec->unpack_border(recvnum[iswap][m],firstrecv[iswap][m],
                              &buf_recv[size_border*
                                        forward_recv_offset[iswap][m]]);
      }
    }

    // increment ghost atoms

    n = nrecvproc[iswap];
    if (n)
      atom->nghost += forward_recv_offset[iswap][n-1] + recvnum[iswap][n-1];
  }

  // insure send/recv buffers are long enough for all forward & reverse comm
  // send buf is for one forward or reverse sends to one proc
  // recv buf is for all forward or reverse recvs in one swap

  int max = MAX(maxforward*smaxone,maxreverse*rmaxone);
  if (max > maxsend) grow_send(max,0);
  max = MAX(maxforward*rmaxall,maxreverse*smaxall);
  if (max > maxrecv) grow_recv(max);

  // reset global->local map

  if (map_style) atom->map_set();
}

/* ----------------------------------------------------------------------
   forward communication invoked by a Pair
   nsize used only to set recv buffer limit
------------------------------------------------------------------------- */

void CommTiled::forward_comm_pair(Pair *pair)
{
  int i,irecv,n,nsend,nrecv;

  int nsize = pair->comm_forward;

  for (int iswap = 0; iswap < nswap; iswap++) {
    nsend = nsendproc[iswap] - sendself[iswap];
    nrecv = nrecvproc[iswap] - sendself[iswap];

    if (recvother[iswap]) {
      for (i = 0; i < nrecv; i++)
        MPI_Irecv(&buf_recv[nsize*forward_recv_offset[iswap][i]],
                  nsize*recvnum[iswap][i],
                  MPI_DOUBLE,recvproc[iswap][i],0,world,&requests[i]);
    }

    if (sendother[iswap]) {
      for (i = 0; i < nsend; i++) {
        n = pair->pack_forward_comm(sendnum[iswap][i],sendlist[iswap][i],
                                    buf_send,pbc_flag[iswap][i],pbc[iswap][i]);
        MPI_Send(buf_send,n,MPI_DOUBLE,sendproc[iswap][i],0,world);
      }
    }

    if (sendself[iswap]) {
      pair->pack_forward_comm(sendnum[iswap][nsend],sendlist[iswap][nsend],
                              buf_send,pbc_flag[iswap][nsend],
                              pbc[iswap][nsend]);
      pair->unpack_forward_comm(recvnum[iswap][nrecv],firstrecv[iswap][nrecv],
                                buf_send);
    }
    if (recvother[iswap]) {
      for (i = 0; i < nrecv; i++) {
        MPI_Waitany(nrecv,requests,&irecv,MPI_STATUS_IGNORE);
        pair->unpack_forward_comm(recvnum[iswap][irecv],firstrecv[iswap][irecv],
                                  &buf_recv[nsize*
                                            forward_recv_offset[iswap][irecv]]);
      }
    }
  }
}

/* ----------------------------------------------------------------------
   reverse communication invoked by a Pair
   nsize used only to set recv buffer limit
------------------------------------------------------------------------- */

void CommTiled::reverse_comm_pair(Pair *pair)
{
  int i,irecv,n,nsend,nrecv;

  int nsize = MAX(pair->comm_reverse,pair->comm_reverse_off);

  for (int iswap = nswap-1; iswap >= 0; iswap--) {
    nsend = nsendproc[iswap] - sendself[iswap];
    nrecv = nrecvproc[iswap] - sendself[iswap];

    if (sendother[iswap]) {
      for (i = 0; i < nsend; i++)
        MPI_Irecv(&buf_recv[nsize*reverse_recv_offset[iswap][i]],
                  nsize*sendnum[iswap][i],MPI_DOUBLE,
                  sendproc[iswap][i],0,world,&requests[i]);
    }
    if (recvother[iswap]) {
      for (i = 0; i < nrecv; i++) {
        n = pair->pack_reverse_comm(recvnum[iswap][i],firstrecv[iswap][i],
                                    buf_send);
        MPI_Send(buf_send,n,MPI_DOUBLE,recvproc[iswap][i],0,world);
      }
    }
    if (sendself[iswap]) {
      pair->pack_reverse_comm(recvnum[iswap][nrecv],firstrecv[iswap][nrecv],
                              buf_send);
      pair->unpack_reverse_comm(sendnum[iswap][nsend],sendlist[iswap][nsend],
                                buf_send);
    }
    if (sendother[iswap]) {
      for (i = 0; i < nsend; i++) {
        MPI_Waitany(nsend,requests,&irecv,MPI_STATUS_IGNORE);
        pair->unpack_reverse_comm(sendnum[iswap][irecv],sendlist[iswap][irecv],
                                  &buf_recv[nsize*
                                            reverse_recv_offset[iswap][irecv]]);
      }
    }
  }
}

/* ----------------------------------------------------------------------
   forward communication invoked by a Fix
   size/nsize used only to set recv buffer limit
   size = 0 (default) -> use comm_forward from Fix
   size > 0 -> Fix passes max size per atom
   the latter is only useful if Fix does several comm modes,
     some are smaller than max stored in its comm_forward
------------------------------------------------------------------------- */

void CommTiled::forward_comm_fix(Fix *fix, int size)
{
  int i,irecv,n,nsize,nsend,nrecv;

  if (size) nsize = size;
  else nsize = fix->comm_forward;

  for (int iswap = 0; iswap < nswap; iswap++) {
    nsend = nsendproc[iswap] - sendself[iswap];
    nrecv = nrecvproc[iswap] - sendself[iswap];

    if (recvother[iswap]) {
      for (i = 0; i < nrecv; i++)
        MPI_Irecv(&buf_recv[nsize*forward_recv_offset[iswap][i]],
                  nsize*recvnum[iswap][i],
                  MPI_DOUBLE,recvproc[iswap][i],0,world,&requests[i]);
    }
    if (sendother[iswap]) {
      for (i = 0; i < nsend; i++) {
        n = fix->pack_forward_comm(sendnum[iswap][i],sendlist[iswap][i],
                                   buf_send,pbc_flag[iswap][i],pbc[iswap][i]);
        MPI_Send(buf_send,n,MPI_DOUBLE,sendproc[iswap][i],0,world);
      }
    }
    if (sendself[iswap]) {
      fix->pack_forward_comm(sendnum[iswap][nsend],sendlist[iswap][nsend],
                             buf_send,pbc_flag[iswap][nsend],
                             pbc[iswap][nsend]);
      fix->unpack_forward_comm(recvnum[iswap][nrecv],firstrecv[iswap][nrecv],
                               buf_send);
    }
    if (recvother[iswap]) {
      for (i = 0; i < nrecv; i++) {
        MPI_Waitany(nrecv,requests,&irecv,MPI_STATUS_IGNORE);
        fix->unpack_forward_comm(recvnum[iswap][irecv],firstrecv[iswap][irecv],
                                 &buf_recv[nsize*
                                           forward_recv_offset[iswap][irecv]]);
      }
    }
  }
}

/* ----------------------------------------------------------------------
   reverse communication invoked by a Fix
   size/nsize used only to set recv buffer limit
   size = 0 (default) -> use comm_forward from Fix
   size > 0 -> Fix passes max size per atom
   the latter is only useful if Fix does several comm modes,
     some are smaller than max stored in its comm_forward
------------------------------------------------------------------------- */

void CommTiled::reverse_comm_fix(Fix *fix, int size)
{
  int i,irecv,n,nsize,nsend,nrecv;

  if (size) nsize = size;
  else nsize = fix->comm_reverse;

  for (int iswap = nswap-1; iswap >= 0; iswap--) {
    nsend = nsendproc[iswap] - sendself[iswap];
    nrecv = nrecvproc[iswap] - sendself[iswap];

    if (sendother[iswap]) {
      for (i = 0; i < nsend; i++)
        MPI_Irecv(&buf_recv[nsize*reverse_recv_offset[iswap][i]],
                  nsize*sendnum[iswap][i],MPI_DOUBLE,
                  sendproc[iswap][i],0,world,&requests[i]);
    }
    if (recvother[iswap]) {
      for (i = 0; i < nrecv; i++) {
        n = fix->pack_reverse_comm(recvnum[iswap][i],firstrecv[iswap][i],
                                   buf_send);
        MPI_Send(buf_send,n,MPI_DOUBLE,recvproc[iswap][i],0,world);
      }
    }
    if (sendself[iswap]) {
      fix->pack_reverse_comm(recvnum[iswap][nrecv],firstrecv[iswap][nrecv],
                             buf_send);
      fix->unpack_reverse_comm(sendnum[iswap][nsend],sendlist[iswap][nsend],
                               buf_send);
    }
    if (sendother[iswap]) {
      for (i = 0; i < nsend; i++) {
        MPI_Waitany(nsend,requests,&irecv,MPI_STATUS_IGNORE);
        fix->unpack_reverse_comm(sendnum[iswap][irecv],sendlist[iswap][irecv],
                                 &buf_recv[nsize*
                                           reverse_recv_offset[iswap][irecv]]);
      }
    }
  }
}

/* ----------------------------------------------------------------------
   reverse communication invoked by a Fix with variable size data
   query fix for all pack sizes to insure buf_send is big enough
   handshake sizes before irregular comm to insure buf_recv is big enough
   NOTE: how to setup one big buf recv with correct offsets ??
------------------------------------------------------------------------- */

void CommTiled::reverse_comm_fix_variable(Fix * /*fix*/)
{
  error->all(FLERR,"Reverse comm fix variable not yet supported by CommTiled");
}

/* ----------------------------------------------------------------------
   forward communication invoked by a Compute
   nsize used only to set recv buffer limit
------------------------------------------------------------------------- */

void CommTiled::forward_comm_compute(Compute *compute)
{
  int i,irecv,n,nsend,nrecv;

  int nsize = compute->comm_forward;

  for (int iswap = 0; iswap < nswap; iswap++) {
    nsend = nsendproc[iswap] - sendself[iswap];
    nrecv = nrecvproc[iswap] - sendself[iswap];

    if (recvother[iswap]) {
      for (i = 0; i < nrecv; i++)
        MPI_Irecv(&buf_recv[nsize*forward_recv_offset[iswap][i]],
                  nsize*recvnum[iswap][i],
                  MPI_DOUBLE,recvproc[iswap][i],0,world,&requests[i]);
    }
    if (sendother[iswap]) {
      for (i = 0; i < nsend; i++) {
        n = compute->pack_forward_comm(sendnum[iswap][i],sendlist[iswap][i],
                                       buf_send,pbc_flag[iswap][i],
                                       pbc[iswap][i]);
        MPI_Send(buf_send,n,MPI_DOUBLE,sendproc[iswap][i],0,world);
      }
    }
    if (sendself[iswap]) {
      compute->pack_forward_comm(sendnum[iswap][nsend],sendlist[iswap][nsend],
                                 buf_send,pbc_flag[iswap][nsend],
                                 pbc[iswap][nsend]);
      compute->unpack_forward_comm(recvnum[iswap][nrecv],
                                   firstrecv[iswap][nrecv],buf_send);
    }
    if (recvother[iswap]) {
      for (i = 0; i < nrecv; i++) {
        MPI_Waitany(nrecv,requests,&irecv,MPI_STATUS_IGNORE);
        compute->
          unpack_forward_comm(recvnum[iswap][irecv],firstrecv[iswap][irecv],
                              &buf_recv[nsize*
                                        forward_recv_offset[iswap][irecv]]);
      }
    }
  }
}

/* ----------------------------------------------------------------------
   reverse communication invoked by a Compute
   nsize used only to set recv buffer limit
------------------------------------------------------------------------- */

void CommTiled::reverse_comm_compute(Compute *compute)
{
  int i,irecv,n,nsend,nrecv;

  int nsize = compute->comm_reverse;

  for (int iswap = nswap-1; iswap >= 0; iswap--) {
    nsend = nsendproc[iswap] - sendself[iswap];
    nrecv = nrecvproc[iswap] - sendself[iswap];

    if (sendother[iswap]) {
      for (i = 0; i < nsend; i++)
        MPI_Irecv(&buf_recv[nsize*reverse_recv_offset[iswap][i]],
                  nsize*sendnum[iswap][i],MPI_DOUBLE,
                  sendproc[iswap][i],0,world,&requests[i]);
    }
    if (recvother[iswap]) {
      for (i = 0; i < nrecv; i++) {
        n = compute->pack_reverse_comm(recvnum[iswap][i],firstrecv[iswap][i],
                                       buf_send);
        MPI_Send(buf_send,n,MPI_DOUBLE,recvproc[iswap][i],0,world);
      }
    }
    if (sendself[iswap]) {
      compute->pack_reverse_comm(recvnum[iswap][nrecv],firstrecv[iswap][nrecv],
                                 buf_send);
      compute->unpack_reverse_comm(sendnum[iswap][nsend],sendlist[iswap][nsend],
                                   buf_send);
    }
    if (sendother[iswap]) {
      for (i = 0; i < nsend; i++) {
        MPI_Waitany(nsend,requests,&irecv,MPI_STATUS_IGNORE);
        compute->
          unpack_reverse_comm(sendnum[iswap][irecv],sendlist[iswap][irecv],
                              &buf_recv[nsize*
                                        reverse_recv_offset[iswap][irecv]]);
      }
    }
  }
}

/* ----------------------------------------------------------------------
   forward communication invoked by a Dump
   nsize used only to set recv buffer limit
------------------------------------------------------------------------- */

void CommTiled::forward_comm_dump(Dump *dump)
{
  int i,irecv,n,nsend,nrecv;

  int nsize = dump->comm_forward;

  for (int iswap = 0; iswap < nswap; iswap++) {
    nsend = nsendproc[iswap] - sendself[iswap];
    nrecv = nrecvproc[iswap] - sendself[iswap];

    if (recvother[iswap]) {
      for (i = 0; i < nrecv; i++)
        MPI_Irecv(&buf_recv[nsize*forward_recv_offset[iswap][i]],
                  nsize*recvnum[iswap][i],
                  MPI_DOUBLE,recvproc[iswap][i],0,world,&requests[i]);
    }
    if (sendother[iswap]) {
      for (i = 0; i < nsend; i++) {
        n = dump->pack_forward_comm(sendnum[iswap][i],sendlist[iswap][i],
                                    buf_send,pbc_flag[iswap][i],
                                    pbc[iswap][i]);
        MPI_Send(buf_send,n,MPI_DOUBLE,sendproc[iswap][i],0,world);
      }
    }
    if (sendself[iswap]) {
      dump->pack_forward_comm(sendnum[iswap][nsend],sendlist[iswap][nsend],
                              buf_send,pbc_flag[iswap][nsend],
                              pbc[iswap][nsend]);
      dump->unpack_forward_comm(recvnum[iswap][nrecv],
                                firstrecv[iswap][nrecv],buf_send);
    }
    if (recvother[iswap]) {
      for (i = 0; i < nrecv; i++) {
        MPI_Waitany(nrecv,requests,&irecv,MPI_STATUS_IGNORE);
        dump->unpack_forward_comm(recvnum[iswap][irecv],firstrecv[iswap][irecv],
                                  &buf_recv[nsize*
                                            forward_recv_offset[iswap][irecv]]);
      }
    }
  }
}

/* ----------------------------------------------------------------------
   reverse communication invoked by a Dump
   nsize used only to set recv buffer limit
------------------------------------------------------------------------- */

void CommTiled::reverse_comm_dump(Dump *dump)
{
  int i,irecv,n,nsend,nrecv;

  int nsize = dump->comm_reverse;

  for (int iswap = nswap-1; iswap >= 0; iswap--) {
    nsend = nsendproc[iswap] - sendself[iswap];
    nrecv = nrecvproc[iswap] - sendself[iswap];

    if (sendother[iswap]) {
      for (i = 0; i < nsend; i++)
        MPI_Irecv(&buf_recv[nsize*reverse_recv_offset[iswap][i]],
                  nsize*sendnum[iswap][i],MPI_DOUBLE,
                  sendproc[iswap][i],0,world,&requests[i]);
    }
    if (recvother[iswap]) {
      for (i = 0; i < nrecv; i++) {
        n = dump->pack_reverse_comm(recvnum[iswap][i],firstrecv[iswap][i],
                                    buf_send);
        MPI_Send(buf_send,n,MPI_DOUBLE,recvproc[iswap][i],0,world);
      }
    }
    if (sendself[iswap]) {
      dump->pack_reverse_comm(recvnum[iswap][nrecv],firstrecv[iswap][nrecv],
                              buf_send);
      dump->unpack_reverse_comm(sendnum[iswap][nsend],sendlist[iswap][nsend],
                                buf_send);
    }
    if (sendother[iswap]) {
      for (i = 0; i < nsend; i++) {
        MPI_Waitany(nsend,requests,&irecv,MPI_STATUS_IGNORE);
        dump->unpack_reverse_comm(sendnum[iswap][irecv],sendlist[iswap][irecv],
                                  &buf_recv[nsize*
                                            reverse_recv_offset[iswap][irecv]]);
      }
    }
  }
}

/* ----------------------------------------------------------------------
   forward communication of Nsize values in per-atom array
------------------------------------------------------------------------- */

void CommTiled::forward_comm_array(int nsize, double **array)
{
  int i,j,k,m,iatom,last,irecv,nsend,nrecv;

  // insure send/recv bufs are big enough for nsize
  // based on smaxone/rmaxall from most recent borders() invocation

  if (nsize > maxforward) {
    maxforward = nsize;
    if (maxforward*smaxone > maxsend) grow_send(maxforward*smaxone,0);
    if (maxforward*rmaxall > maxrecv) grow_recv(maxforward*rmaxall);
  }

  for (int iswap = 0; iswap < nswap; iswap++) {
    nsend = nsendproc[iswap] - sendself[iswap];
    nrecv = nrecvproc[iswap] - sendself[iswap];

    MPI_Barrier(world);

    if (recvother[iswap]) {
      for (i = 0; i < nrecv; i++)
        MPI_Irecv(&buf_recv[nsize*forward_recv_offset[iswap][i]],
                  nsize*recvnum[iswap][i],
                  MPI_DOUBLE,recvproc[iswap][i],0,world,&requests[i]);
    }
    if (sendother[iswap]) {
      for (i = 0; i < nsend; i++) {
        m = 0;
        for (iatom = 0; iatom < sendnum[iswap][i]; iatom++) {
          j = sendlist[iswap][i][iatom];
          for (k = 0; k < nsize; k++)
            buf_send[m++] = array[j][k];
        }
        MPI_Send(buf_send,nsize*sendnum[iswap][i],
                 MPI_DOUBLE,sendproc[iswap][i],0,world);
      }
    }
    if (sendself[iswap]) {
      m = 0;
      for (iatom = 0; iatom < sendnum[iswap][nsend]; iatom++) {
        j = sendlist[iswap][nsend][iatom];
        for (k = 0; k < nsize; k++)
          buf_send[m++] = array[j][k];
      }
      m = 0;
      last = firstrecv[iswap][nrecv] + recvnum[iswap][nrecv];
      for (iatom = firstrecv[iswap][nrecv]; iatom < last; iatom++)
        for (k = 0; k < nsize; k++)
          array[iatom][k] = buf_send[m++];
    }

    if (recvother[iswap]) {
      for (i = 0; i < nrecv; i++) {
        MPI_Waitany(nrecv,requests,&irecv,MPI_STATUS_IGNORE);
        m = nsize*forward_recv_offset[iswap][irecv];
        last = firstrecv[iswap][irecv] + recvnum[iswap][irecv];
        for (iatom = firstrecv[iswap][irecv]; iatom < last; iatom++)
          for (k = 0; k < nsize; k++)
            array[iatom][k] = buf_recv[m++];
      }
    }
  }
}

/* ----------------------------------------------------------------------
   exchange info provided with all 6 stencil neighbors
   NOTE: this method is currently not used
------------------------------------------------------------------------- */

int CommTiled::exchange_variable(int n, double * /*inbuf*/, double *& /*outbuf*/)
{
  int nrecv = n;
  return nrecv;
}

/* ----------------------------------------------------------------------
   determine overlap list of Noverlap procs the lo/hi box overlaps
   overlap = non-zero area in common between box and proc sub-domain
   box is owned by me and extends in dim
------------------------------------------------------------------------- */

void CommTiled::box_drop_brick(int idim, double *lo, double *hi, int &indexme)
{
  // NOTE: this is not triclinic compatible
  // NOTE: these error messages are internal sanity checks
  //       should not occur, can be removed at some point

  int index=-1,dir;
  if (hi[idim] == sublo[idim]) {
    index = myloc[idim] - 1;
    dir = -1;
  } else if (lo[idim] == subhi[idim]) {
    index = myloc[idim] + 1;
    dir = 1;
  } else if (hi[idim] == boxhi[idim]) {
    index = procgrid[idim] - 1;
    dir = -1;
  } else if (lo[idim] == boxlo[idim]) {
    index = 0;
    dir = 1;
  } else error->one(FLERR,"Comm tiled mis-match in box drop brick");

  int other1,other2,proc;
  double lower,upper;
  double *split;

  if (idim == 0) {
    other1 = myloc[1]; other2 = myloc[2];
    split = xsplit;
  } else if (idim == 1) {
    other1 = myloc[0]; other2 = myloc[2];
    split = ysplit;
  } else {
    other1 = myloc[0]; other2 = myloc[1];
    split = zsplit;
  }

  if (index < 0 || index > procgrid[idim])
    error->one(FLERR,"Comm tiled invalid index in box drop brick");

  while (1) {
    lower = boxlo[idim] + prd[idim]*split[index];
    if (index < procgrid[idim]-1)
      upper = boxlo[idim] + prd[idim]*split[index+1];
    else upper = boxhi[idim];
    if (lower >= hi[idim] || upper <= lo[idim]) break;

    if (idim == 0) proc = grid2proc[index][other1][other2];
    else if (idim == 1) proc = grid2proc[other1][index][other2];
    else proc = grid2proc[other1][other2][index];

    if (noverlap == maxoverlap) {
      maxoverlap += DELTA_PROCS;
      memory->grow(overlap,maxoverlap,"comm:overlap");
    }

    if (proc == me) indexme = noverlap;
    overlap[noverlap++] = proc;
    index += dir;
    if (index < 0 || index >= procgrid[idim]) break;
  }
}

/* ----------------------------------------------------------------------
   determine overlap list of Noverlap procs the lo/hi box overlaps
   overlap = non-zero area in common between box and proc sub-domain
   recursive method for traversing an RCB tree of cuts
   no need to split lo/hi box as recurse b/c OK if box extends outside RCB box
------------------------------------------------------------------------- */

void CommTiled::box_drop_tiled(int /*idim*/, double *lo, double *hi, int &indexme)
{
  box_drop_tiled_recurse(lo,hi,0,nprocs-1,indexme);
}

void CommTiled::box_drop_tiled_recurse(double *lo, double *hi,
                                       int proclower, int procupper,
                                       int &indexme)
{
  // end recursion when partition is a single proc
  // add proc to overlap list

  if (proclower == procupper) {
    if (noverlap == maxoverlap) {
      maxoverlap += DELTA_PROCS;
      memory->grow(overlap,maxoverlap,"comm:overlap");
    }

    if (proclower == me) indexme = noverlap;
    overlap[noverlap++] = proclower;
    return;
  }

  // drop box on each side of cut it extends beyond
  // use > and < criteria so does not include a box it only touches
  // procmid = 1st processor in upper half of partition
  //         = location in tree that stores this cut
  // dim = 0,1,2 dimension of cut
  // cut = position of cut

  int procmid = proclower + (procupper - proclower) / 2 + 1;
  int idim = rcbinfo[procmid].dim;
  double cut = boxlo[idim] + prd[idim]*rcbinfo[procmid].cutfrac;

  if (lo[idim] < cut)
    box_drop_tiled_recurse(lo,hi,proclower,procmid-1,indexme);
  if (hi[idim] > cut)
    box_drop_tiled_recurse(lo,hi,procmid,procupper,indexme);
}

/* ----------------------------------------------------------------------
   return other box owned by proc as lo/hi corner pts
------------------------------------------------------------------------- */

void CommTiled::box_other_brick(int idim, int idir,
                                int proc, double *lo, double *hi)
{
  lo[0] = sublo[0]; lo[1] = sublo[1]; lo[2] = sublo[2];
  hi[0] = subhi[0]; hi[1] = subhi[1]; hi[2] = subhi[2];

  int other1,other2,oproc;
  double *split;

  if (idim == 0) {
    other1 = myloc[1]; other2 = myloc[2];
    split = xsplit;
  } else if (idim == 1) {
    other1 = myloc[0]; other2 = myloc[2];
    split = ysplit;
  } else {
    other1 = myloc[0]; other2 = myloc[1];
    split = zsplit;
  }

  int dir = -1;
  if (idir) dir = 1;
  int index = myloc[idim];
  int n = procgrid[idim];

  for (int i = 0; i < n; i++) {
    index += dir;
    if (index < 0) index = n-1;
    else if (index >= n) index = 0;

    if (idim == 0) oproc = grid2proc[index][other1][other2];
    else if (idim == 1) oproc = grid2proc[other1][index][other2];
    else oproc = grid2proc[other1][other2][index];

    if (proc == oproc) {
      lo[idim] = boxlo[idim] + prd[idim]*split[index];
      if (split[index+1] < 1.0)
        hi[idim] = boxlo[idim] + prd[idim]*split[index+1];
      else hi[idim] = boxhi[idim];
      return;
    }
  }
}

/* ----------------------------------------------------------------------
   return other box owned by proc as lo/hi corner pts
------------------------------------------------------------------------- */

void CommTiled::box_other_tiled(int /*idim*/, int /*idir*/,
                                int proc, double *lo, double *hi)
{
  double (*split)[2] = rcbinfo[proc].mysplit;

  lo[0] = boxlo[0] + prd[0]*split[0][0];
  if (split[0][1] < 1.0) hi[0] = boxlo[0] + prd[0]*split[0][1];
  else hi[0] = boxhi[0];

  lo[1] = boxlo[1] + prd[1]*split[1][0];
  if (split[1][1] < 1.0) hi[1] = boxlo[1] + prd[1]*split[1][1];
  else hi[1] = boxhi[1];

  lo[2] = boxlo[2] + prd[2]*split[2][0];
  if (split[2][1] < 1.0) hi[2] = boxlo[2] + prd[2]*split[2][1];
  else hi[2] = boxhi[2];
}

/* ----------------------------------------------------------------------
   return 1 if proc's box touches me, else 0
   procneigh stores 6 procs that touch me
------------------------------------------------------------------------- */

int CommTiled::box_touch_brick(int proc, int idim, int idir)
{
  if (procneigh[idim][idir] == proc) return 1;
  return 0;
}

/* ----------------------------------------------------------------------
   return 1 if proc's box touches me, else 0
------------------------------------------------------------------------- */

int CommTiled::box_touch_tiled(int proc, int idim, int idir)
{
  // sending to left
  // only touches if proc hi = my lo, or if proc hi = boxhi and my lo = boxlo

  if (idir == 0) {
    if (rcbinfo[proc].mysplit[idim][1] == rcbinfo[me].mysplit[idim][0])
      return 1;
    else if (rcbinfo[proc].mysplit[idim][1] == 1.0 &&
             rcbinfo[me].mysplit[idim][0] == 0.0)
      return 1;

  // sending to right
  // only touches if proc lo = my hi, or if proc lo = boxlo and my hi = boxhi

  } else {
    if (rcbinfo[proc].mysplit[idim][0] == rcbinfo[me].mysplit[idim][1])
      return 1;
    else if (rcbinfo[proc].mysplit[idim][0] == 0.0 &&
             rcbinfo[me].mysplit[idim][1] == 1.0)
      return 1;
  }

  return 0;
}

/* ----------------------------------------------------------------------
------------------------------------------------------------------------- */

int CommTiled::point_drop_brick(int idim, double *x)
{
  if (closer_subbox_edge(idim,x)) return procneigh[idim][1];
  return procneigh[idim][0];
}

/* ----------------------------------------------------------------------
   determine which proc owns point x via recursion thru RCB tree
------------------------------------------------------------------------- */

int CommTiled::point_drop_tiled(int idim, double *x)
{
  double xnew[3];
  xnew[0] = x[0]; xnew[1] = x[1]; xnew[2] = x[2];

  if (idim == 0) {
    if (xnew[1] < sublo[1] || xnew[1] > subhi[1]) {
      if (closer_subbox_edge(1,x)) xnew[1] = subhi[1];
      else xnew[1] = sublo[1];
    }
  }
  if (idim <= 1) {
    if (xnew[2] < sublo[2] || xnew[2] > subhi[2]) {
      if (closer_subbox_edge(2,x)) xnew[2] = subhi[2];
      else xnew[2] = sublo[2];
    }
  }

  int proc = point_drop_tiled_recurse(xnew,0,nprocs-1);
  if (proc == me) return me;

  if (idim == 0) {
    int done = 1;
    if (rcbinfo[proc].mysplit[1][0] == rcbinfo[me].mysplit[1][1]) {
      xnew[1] -= EPSILON * (subhi[1]-sublo[1]);
      done = 0;
    }
    if (rcbinfo[proc].mysplit[2][0] == rcbinfo[me].mysplit[2][1]) {
      xnew[2] -= EPSILON * (subhi[2]-sublo[2]);
      done = 0;
    }
    if (!done) {
      proc = point_drop_tiled_recurse(xnew,0,nprocs-1);
      done = 1;
      if (rcbinfo[proc].mysplit[1][0] == rcbinfo[me].mysplit[1][1]) {
        xnew[1] -= EPSILON * (subhi[1]-sublo[1]);
        done = 0;
      }
      if (rcbinfo[proc].mysplit[2][0] == rcbinfo[me].mysplit[2][1]) {
        xnew[2] -= EPSILON * (subhi[2]-sublo[2]);
        done = 0;
      }
      if (!done) proc = point_drop_tiled_recurse(xnew,0,nprocs-1);
    }
  } else if (idim == 1) {
    if (rcbinfo[proc].mysplit[2][0] == rcbinfo[me].mysplit[2][1]) {
      xnew[2] -= EPSILON * (subhi[2]-sublo[2]);
      proc = point_drop_tiled_recurse(xnew,0,nprocs-1);
    }
  }

  return proc;
}

/* ----------------------------------------------------------------------
   recursive point drop thru RCB tree
------------------------------------------------------------------------- */

int CommTiled::point_drop_tiled_recurse(double *x,
                                        int proclower, int procupper)
{
  // end recursion when partition is a single proc
  // return proc

  if (proclower == procupper) return proclower;

  // drop point on side of cut it is on
  // use < criterion so point is not on high edge of proc sub-domain
  // procmid = 1st processor in upper half of partition
  //         = location in tree that stores this cut
  // dim = 0,1,2 dimension of cut
  // cut = position of cut

  int procmid = proclower + (procupper - proclower) / 2 + 1;
  int idim = rcbinfo[procmid].dim;
  double cut = boxlo[idim] + prd[idim]*rcbinfo[procmid].cutfrac;

  if (x[idim] < cut) return point_drop_tiled_recurse(x,proclower,procmid-1);
  else return point_drop_tiled_recurse(x,procmid,procupper);
}

/* ----------------------------------------------------------------------
   assume x[idim] is outside subbox bounds in same dim
------------------------------------------------------------------------- */

int CommTiled::closer_subbox_edge(int idim, double *x)
{
  double deltalo,deltahi;

  if (sublo[idim] == boxlo[idim])
    deltalo = fabs(x[idim]-prd[idim] - sublo[idim]);
  else deltalo = fabs(x[idim] - sublo[idim]);

  if (subhi[idim] == boxhi[idim])
    deltahi = fabs(x[idim]+prd[idim] - subhi[idim]);
  else deltahi = fabs(x[idim] - subhi[idim]);

  if (deltalo < deltahi) return 0;
  return 1;
}

/* ----------------------------------------------------------------------
   if RCB decomp exists and just changed, gather needed global RCB info
------------------------------------------------------------------------- */

void CommTiled::coord2proc_setup()
{
  if (!rcbnew) return;

  if (!rcbinfo)
    rcbinfo = (RCBinfo *)
      memory->smalloc(nprocs*sizeof(RCBinfo),"comm:rcbinfo");
  rcbnew = 0;
  RCBinfo rcbone;
  memcpy(&rcbone.mysplit[0][0],&mysplit[0][0],6*sizeof(double));
  rcbone.cutfrac = rcbcutfrac;
  rcbone.dim = rcbcutdim;
  MPI_Allgather(&rcbone,sizeof(RCBinfo),MPI_CHAR,
                rcbinfo,sizeof(RCBinfo),MPI_CHAR,world);
}

/* ----------------------------------------------------------------------
   determine which proc owns atom with coord x[3] based on current decomp
   x will be in box (orthogonal) or lamda coords (triclinic)
   if layout = UNIFORM or NONUNIFORM, invoke parent method
   if layout = TILED, use point_drop_recurse()
   return owning proc ID, ignore igx,igy,igz
------------------------------------------------------------------------- */

int CommTiled::coord2proc(double *x, int &igx, int &igy, int &igz)
{
  if (layout != Comm::LAYOUT_TILED) return Comm::coord2proc(x,igx,igy,igz);
  return point_drop_tiled_recurse(x,0,nprocs-1);
}

/* ----------------------------------------------------------------------
   realloc the size of the send buffer as needed with BUFFACTOR and bufextra
   flag = 0, don't need to realloc with copy, just free/malloc w/ BUFFACTOR
   flag = 1, realloc with BUFFACTOR
   flag = 2, free/malloc w/out BUFFACTOR
------------------------------------------------------------------------- */

void CommTiled::grow_send(int n, int flag)
{
  if (flag == 0) {
    maxsend = static_cast<int> (BUFFACTOR * n);
    memory->destroy(buf_send);
    memory->create(buf_send,maxsend+bufextra,"comm:buf_send");
  } else if (flag == 1) {
    maxsend = static_cast<int> (BUFFACTOR * n);
    memory->grow(buf_send,maxsend+bufextra,"comm:buf_send");
  } else {
    memory->destroy(buf_send);
    memory->grow(buf_send,maxsend+bufextra,"comm:buf_send");
  }
}

/* ----------------------------------------------------------------------
   free/malloc the size of the recv buffer as needed with BUFFACTOR
------------------------------------------------------------------------- */

void CommTiled::grow_recv(int n)
{
  maxrecv = static_cast<int> (BUFFACTOR * n);
  memory->destroy(buf_recv);
  memory->create(buf_recv,maxrecv,"comm:buf_recv");
}

/* ----------------------------------------------------------------------
   realloc the size of the iswap sendlist as needed with BUFFACTOR
------------------------------------------------------------------------- */

void CommTiled::grow_list(int iswap, int iwhich, int n)
{
  maxsendlist[iswap][iwhich] = static_cast<int> (BUFFACTOR * n);
  memory->grow(sendlist[iswap][iwhich],maxsendlist[iswap][iwhich],
               "comm:sendlist[i][j]");
}

/* ----------------------------------------------------------------------
   allocation of swap info
------------------------------------------------------------------------- */

void CommTiled::allocate_swap(int n)
{
  nsendproc = new int[n];
  nrecvproc = new int[n];
  sendother = new int[n];
  recvother = new int[n];
  sendself = new int[n];
  nprocmax = new int[n];

  sendproc = new int*[n];
  recvproc = new int*[n];
  sendnum = new int*[n];
  recvnum = new int*[n];
  size_forward_recv = new int*[n];
  firstrecv = new int*[n];
  size_reverse_send = new int*[n];
  size_reverse_recv = new int*[n];
  forward_recv_offset = new int*[n];
  reverse_recv_offset = new int*[n];

  pbc_flag = new int*[n];
  pbc = new int**[n];
   //if(mode == SINGLE){ 
     sendbox = new double**[n];
   //}
   //else{  
     sendbox_multi = new double***[n];
     //}
  maxsendlist = new int*[n];
  sendlist = new int**[n];

  for (int i = 0; i < n; i++) {
    sendproc[i] = recvproc[i] = NULL;
    sendnum[i] = recvnum[i] = NULL;
    size_forward_recv[i] = firstrecv[i] = NULL;
    size_reverse_send[i] = size_reverse_recv[i] = NULL;
    forward_recv_offset[i] = reverse_recv_offset[i] = NULL;

    pbc_flag[i] = NULL;
    pbc[i] = NULL;
    //if(mode == SINGLE){
      sendbox[i] = NULL;
     // }
    //else{
      sendbox_multi[i] = NULL;
      //}
    maxsendlist[i] = NULL;
    sendlist[i] = NULL;
  }

  maxreqstat = 0;
  requests = NULL;

  for (int i = 0; i < n; i++) {
    nprocmax[i] = DELTA_PROCS;
    grow_swap_send(i,DELTA_PROCS,0);
    grow_swap_recv(i,DELTA_PROCS);
  }

  nexchproc = new int[n/2];
  nexchprocmax = new int[n/2];
  exchproc = new int*[n/2];
  exchnum = new int*[n/2];

  for (int i = 0; i < n/2; i++) {
    nexchprocmax[i] = DELTA_PROCS;
    exchproc[i] = new int[DELTA_PROCS];
    exchnum[i] = new int[DELTA_PROCS];
  }
}

/* ----------------------------------------------------------------------
   grow info for swap I, to allow for N procs to communicate with
   ditto for complementary recv for swap I+1 or I-1, as invoked by caller
------------------------------------------------------------------------- */

void CommTiled::grow_swap_send(int i, int n, int nold)
{
  delete [] sendproc[i];
  sendproc[i] = new int[n];
  delete [] sendnum[i];
  sendnum[i] = new int[n];

  delete [] size_reverse_recv[i];
  size_reverse_recv[i] = new int[n];
  delete [] reverse_recv_offset[i];
  reverse_recv_offset[i] = new int[n];

  delete [] pbc_flag[i];
  pbc_flag[i] = new int[n];
  memory->destroy(pbc[i]);
  memory->create(pbc[i],n,6,"comm:pbc_flag");
  //if(mode == SINGLE){
  memory->destroy(sendbox[i]);
  memory->create(sendbox[i],n,6,"comm:sendbox");
  //}
  //else {
  memory->destroy(sendbox_multi[i]);
  memory->create(sendbox_multi[i],n,atom->ntypes+1,6,"comm:sendbox_multi");
  //}

  delete [] maxsendlist[i];
  maxsendlist[i] = new int[n];

  for (int j = 0; j < nold; j++) memory->destroy(sendlist[i][j]);
  delete [] sendlist[i];
  sendlist[i] = new int*[n];
  for (int j = 0; j < n; j++) {
    maxsendlist[i][j] = BUFMIN;
    memory->create(sendlist[i][j],BUFMIN,"comm:sendlist[i][j]");
  }
}

void CommTiled::grow_swap_recv(int i, int n)
{
  delete [] recvproc[i];
  recvproc[i] = new int[n];
  delete [] recvnum[i];
  recvnum[i] = new int[n];

  delete [] size_forward_recv[i];
  size_forward_recv[i] = new int[n];
  delete [] firstrecv[i];
  firstrecv[i] = new int[n];
  delete [] forward_recv_offset[i];
  forward_recv_offset[i] = new int[n];

  delete [] size_reverse_send[i];
  size_reverse_send[i] = new int[n];
}

/* ----------------------------------------------------------------------
   deallocate swap info
------------------------------------------------------------------------- */

void CommTiled::deallocate_swap(int n)
{
  delete [] nsendproc;
  delete [] nrecvproc;
  delete [] sendother;
  delete [] recvother;
  delete [] sendself;

  for (int i = 0; i < n; i++) {
    delete [] sendproc[i];
    delete [] recvproc[i];
    delete [] sendnum[i];
    delete [] recvnum[i];
    delete [] size_forward_recv[i];
    delete [] firstrecv[i];
    delete [] size_reverse_send[i];
    delete [] size_reverse_recv[i];
    delete [] forward_recv_offset[i];
    delete [] reverse_recv_offset[i];

    delete [] pbc_flag[i];
    memory->destroy(pbc[i]);
    //if(mode == Comm::SINGLE){
      memory->destroy(sendbox[i]);
     // }
    //else{
      memory->destroy(sendbox_multi[i]);
     // }
    delete [] maxsendlist[i];

    for (int j = 0; j < nprocmax[i]; j++) memory->destroy(sendlist[i][j]);
    delete [] sendlist[i];
  }

  delete [] sendproc;
  delete [] recvproc;
  delete [] sendnum;
  delete [] recvnum;
  delete [] size_forward_recv;
  delete [] firstrecv;
  delete [] size_reverse_send;
  delete [] size_reverse_recv;
  delete [] forward_recv_offset;
  delete [] reverse_recv_offset;

  delete [] pbc_flag;
  delete [] pbc;
  //if(mode == SINGLE){
     delete [] sendbox;
    // }
  //else{ 
    delete [] sendbox_multi;
    //}
  delete [] maxsendlist;
  delete [] sendlist;

  delete [] requests;

  delete [] nprocmax;

  delete [] nexchproc;
  delete [] nexchprocmax;

  for (int i = 0; i < n/2; i++) {
    delete [] exchproc[i];
    delete [] exchnum[i];
  }

  delete [] exchproc;
  delete [] exchnum;
}

/* ----------------------------------------------------------------------
   return # of bytes of allocated memory
------------------------------------------------------------------------- */

bigint CommTiled::memory_usage()
{
  bigint bytes = 0;
  return bytes;
}<|MERGE_RESOLUTION|>--- conflicted
+++ resolved
@@ -11,14 +11,10 @@
    See the README file in the top-level LAMMPS directory.
 ------------------------------------------------------------------------- */
 
-<<<<<<< HEAD
 /* ----------------------------------------------------------------------
    Contributing author (multi) : Adrian Diaz (University of Florida)
 ------------------------------------------------------------------------- */
 
-#include <cstring>
-=======
->>>>>>> 738f155c
 #include "comm_tiled.h"
 #include <mpi.h>
 #include <cmath>
@@ -88,25 +84,11 @@
 
 void CommTiled::init_buffers()
 {
-<<<<<<< HEAD
   sendbox_multi = NULL;
   cutghostmulti = NULL;
-  // bufextra = max size of one exchanged atom
-  //          = allowed overflow of sendbuf in exchange()
-  // atomvec, fix reset these 2 maxexchange values if needed
-  // only necessary if their size > BUFEXTRA
-
-  maxexchange = maxexchange_atom + maxexchange_fix;
-  bufextra = maxexchange + BUFEXTRA;
-
-  maxsend = BUFMIN;
-  memory->create(buf_send,maxsend+bufextra,"comm:buf_send");
-  maxrecv = BUFMIN;
-=======
   buf_send = buf_recv = NULL;
   maxsend = maxrecv = BUFMIN;
   grow_send(maxsend,2);
->>>>>>> 738f155c
   memory->create(buf_recv,maxrecv,"comm:buf_recv");
 
   maxoverlap = 0;
@@ -124,20 +106,17 @@
 {
   Comm::init();
 
-<<<<<<< HEAD
   // memory for multi-style communication
- int maxswap = 6;
   if (mode == Comm::MULTI) {
     memory->create(cutghostmulti,atom->ntypes+1,3,"comm:cutghostmulti");
   }
   if (mode == Comm::SINGLE && cutghostmulti) {
     memory->destroy(cutghostmulti);
   }
-=======
+
   int bufextra_old = bufextra;
   init_exchange();
   if (bufextra > bufextra_old) grow_send(maxsend+bufextra,2);
->>>>>>> 738f155c
 
   // temporary restrictions
 
@@ -187,27 +166,23 @@
   // set cutoff for comm forward and comm reverse
   // check that cutoff < any periodic box length
 
-<<<<<<< HEAD
-  double cut;
-
-    if (mode == Comm::MULTI) {
-      double *cuttype = neighbor->cuttype;
-      for (i = 1; i <= ntypes; i++) {
-        cut = 0.0;
-        if (cutusermulti) cut = cutusermulti[i];
-        cutghostmulti[i][0] = MAX(cut,cuttype[i]);
-        cutghostmulti[i][1] = MAX(cut,cuttype[i]);
-        cutghostmulti[i][2] = MAX(cut,cuttype[i]);
-      }
-    }
-  cut = MAX(neighbor->cutneighmax,cutghostuser);
-=======
+  if (mode == Comm::MULTI) {
+    double *cuttype = neighbor->cuttype;
+    double cut;
+    for (i = 1; i <= ntypes; i++) {
+      cut = 0.0;
+      if (cutusermulti) cut = cutusermulti[i];
+      cutghostmulti[i][0] = MAX(cut,cuttype[i]);
+      cutghostmulti[i][1] = MAX(cut,cuttype[i]);
+      cutghostmulti[i][2] = MAX(cut,cuttype[i]);
+    }
+  }
+
   double cut = get_comm_cutoff();
   if ((cut == 0.0) && (me == 0))
     error->warning(FLERR,"Communication cutoff is 0.0. No ghost atoms "
                    "will be generated. Atoms may get lost.");
 
->>>>>>> 738f155c
   cutghost[0] = cutghost[1] = cutghost[2] = cut;
 
 
