"LAMMPS WWW Site"_lws - "LAMMPS Documentation"_ld - "LAMMPS Commands"_lc :c

:link(lws,http://lammps.sandia.gov)
:link(ld,Manual.html)
:link(lc,Commands_all.html)

:line

compute command :h3

[Syntax:]

compute ID group-ID style args :pre

ID = user-assigned name for the computation
group-ID = ID of the group of atoms to perform the computation on
style = one of a list of possible style names (see below)
args = arguments used by a particular style :ul

[Examples:]

compute 1 all temp
compute newtemp flow temp/partial 1 1 0
compute 3 all ke/atom :pre

[Description:]

Define a computation that will be performed on a group of atoms.
Quantities calculated by a compute are instantaneous values, meaning
they are calculated from information about atoms on the current
timestep or iteration, though a compute may internally store some
information about a previous state of the system.  Defining a compute
does not perform a computation.  Instead computes are invoked by other
LAMMPS commands as needed, e.g. to calculate a temperature needed for
a thermostat fix or to generate thermodynamic or dump file output.
See the "Howto output"_Howto_output.html doc page for a summary of
various LAMMPS output options, many of which involve computes.

The ID of a compute can only contain alphanumeric characters and
underscores.

:line

Computes calculate one of three styles of quantities: global,
per-atom, or local.  A global quantity is one or more system-wide
values, e.g. the temperature of the system.  A per-atom quantity is
one or more values per atom, e.g. the kinetic energy of each atom.
Per-atom values are set to 0.0 for atoms not in the specified compute
group.  Local quantities are calculated by each processor based on the
atoms it owns, but there may be zero or more per atom, e.g. a list of
bond distances.  Computes that produce per-atom quantities have the
word "atom" in their style, e.g. {ke/atom}.  Computes that produce
local quantities have the word "local" in their style,
e.g. {bond/local}.  Styles with neither "atom" or "local" in their
style produce global quantities.

Note that a single compute produces either global or per-atom or local
quantities, but never more than one of these (with only a few
exceptions, as documented by individual compute commands).

Global, per-atom, and local quantities each come in three kinds: a
single scalar value, a vector of values, or a 2d array of values.  The
doc page for each compute describes the style and kind of values it
produces, e.g. a per-atom vector.  Some computes produce more than one
kind of a single style, e.g. a global scalar and a global vector.

When a compute quantity is accessed, as in many of the output commands
discussed below, it can be referenced via the following bracket
notation, where ID is the ID of the compute:

c_ID | entire scalar, vector, or array
c_ID\[I\] | one element of vector, one column of array
c_ID\[I\]\[J\] | one element of array :tb(s=|)

In other words, using one bracket reduces the dimension of the
quantity once (vector -> scalar, array -> vector).  Using two brackets
reduces the dimension twice (array -> scalar).  Thus a command that
uses scalar compute values as input can also process elements of a
vector or array.

Note that commands and "variables"_variable.html which use compute
quantities typically do not allow for all kinds, e.g. a command may
require a vector of values, not a scalar.  This means there is no
ambiguity about referring to a compute quantity as c_ID even if it
produces, for example, both a scalar and vector.  The doc pages for
various commands explain the details.

:line

In LAMMPS, the values generated by a compute can be used in several
ways:

The results of computes that calculate a global temperature or
pressure can be used by fixes that do thermostatting or barostatting
or when atom velocities are created. :ulb,l

Global values can be output via the "thermo_style
custom"_thermo_style.html or "fix ave/time"_fix_ave_time.html command.
Or the values can be referenced in a "variable equal"_variable.html or
"variable atom"_variable.html command. :l

Per-atom values can be output via the "dump custom"_dump.html command.
Or they can be time-averaged via the "fix ave/atom"_fix_ave_atom.html
command or reduced by the "compute reduce"_compute_reduce.html
command.  Or the per-atom values can be referenced in an "atom-style
variable"_variable.html. :l

Local values can be reduced by the "compute
reduce"_compute_reduce.html command, or histogrammed by the "fix
ave/histo"_fix_ave_histo.html command, or output by the "dump
local"_dump.html command. :l
:ule

The results of computes that calculate global quantities can be either
"intensive" or "extensive" values.  Intensive means the value is
independent of the number of atoms in the simulation,
e.g. temperature.  Extensive means the value scales with the number of
atoms in the simulation, e.g. total rotational kinetic energy.
"Thermodynamic output"_thermo_style.html will normalize extensive
values by the number of atoms in the system, depending on the
"thermo_modify norm" setting.  It will not normalize intensive values.
If a compute value is accessed in another way, e.g. by a
"variable"_variable.html, you may want to know whether it is an
intensive or extensive value.  See the doc page for individual
computes for further info.

:line

LAMMPS creates its own computes internally for thermodynamic output.
Three computes are always created, named "thermo_temp",
"thermo_press", and "thermo_pe", as if these commands had been invoked
in the input script:

compute thermo_temp all temp
compute thermo_press all pressure thermo_temp
compute thermo_pe all pe :pre

Additional computes for other quantities are created if the thermo
style requires it.  See the documentation for the
"thermo_style"_thermo_style.html command.

Fixes that calculate temperature or pressure, i.e. for thermostatting
or barostatting, may also create computes.  These are discussed in the
documentation for specific "fix"_fix.html commands.

In all these cases, the default computes LAMMPS creates can be
replaced by computes defined by the user in the input script, as
described by the "thermo_modify"_thermo_modify.html and "fix
modify"_fix_modify.html commands.

Properties of either a default or user-defined compute can be modified
via the "compute_modify"_compute_modify.html command.

Computes can be deleted with the "uncompute"_uncompute.html command.

Code for new computes can be added to LAMMPS; see the
"Modify"_Modify.html doc page for details.  The results of their
calculations accessed in the various ways described above.

:line

Each compute style has its own doc page which describes its arguments
and what it does.  Here is an alphabetic list of compute styles
available in LAMMPS.  They are also listed in more compact form on the
"Commands compute"_Commands_compute.html doc page.

There are also additional accelerated compute styles included in the
LAMMPS distribution for faster performance on CPUs, GPUs, and KNLs.
The individual style names on the "Commands
compute"_Commands_compute.html doc page are followed by one or more of
(g,i,k,o,t) to indicate which accelerated styles exist.

"ackland/atom"_compute_ackland_atom.html - 
<<<<<<< HEAD
"adf"_compute_adf.html - angular distribution function of triples of atoms
=======
"adf"_compute_adf.html - angular distribution function
>>>>>>> d359beb1
"aggregate/atom"_compute_cluster_atom.html - aggregate ID for each atom
"angle"_compute_angle.html - 
"angle/local"_compute_angle_local.html - 
"angle/local"_compute_bond_local.html - theta and energy of each angle
"angmom/chunk"_compute_angmom_chunk.html - angular momentum for each chunk
"basal/atom"_compute_basal_atom.html - 
"body/local"_compute_body_local.html - attributes of body sub-particles
"bond"_compute_bond.html - values computed by a bond style
"bond/local"_compute_bond_local.html - distance and energy of each bond
"centro/atom"_compute_centro_atom.html - centro-symmetry parameter for each atom
"chunk/atom"_compute_chunk_atom.html - assign chunk IDs to each atom
"chunk/spread/atom"_compute_chunk_spread_atom.html - spreads chunk values to each atom in chunk
"cluster/atom"_compute_cluster_atom.html - cluster ID for each atom
"cna/atom"_compute_cna_atom.html - common neighbor analysis (CNA) for each atom
"cnp/atom"_compute_cnp_atom.html - 
"com"_compute_com.html - center-of-mass of group of atoms
"com/chunk"_compute_com_chunk.html - center-of-mass for each chunk
"contact/atom"_compute_contact_atom.html - contact count for each spherical particle
"coord/atom"_compute_coord_atom.html - coordination number for each atom
"damage/atom"_compute_damage_atom.html - Peridynamic damage for each atom
"dihedral"_compute_dihedral.html - 
"dihedral/local"_compute_dihedral_local.html - angle of each dihedral
"dilatation/atom"_compute_dilatation_atom.html - Peridynamic dilatation for each atom
"dipole/chunk"_compute_dipole_chunk.html - 
"displace/atom"_compute_displace_atom.html - displacement of each atom
"dpd"_compute_dpd.html - 
"dpd/atom"_compute_dpd_atom.html - 
"edpd/temp/atom"_compute_edpd_temp_atom.html - 
"entropy/atom"_compute_entropy_atom.html - 
"erotate/asphere"_compute_erotate_asphere.html - rotational energy of aspherical particles
"erotate/rigid"_compute_erotate_rigid.html - rotational energy of rigid bodies
"erotate/sphere"_compute_erotate_sphere.html - rotational energy of spherical particles
"erotate/sphere/atom"_compute_erotate_sphere.html - rotational energy for each spherical particle
"erotate/sphere/atom"_compute_erotate_sphere_atom.html - 
"event/displace"_compute_event_displace.html - detect event on atom displacement
"fep"_compute_fep.html - 
"force/tally"_compute_tally.html - 
"fragment/atom"_compute_cluster_atom.html - fragment ID for each atom
"global/atom"_compute_global_atom.html - 
"group/group"_compute_group_group.html - energy/force between two groups of atoms
"gyration"_compute_gyration.html - radius of gyration of group of atoms
"gyration/chunk"_compute_gyration_chunk.html - radius of gyration for each chunk
"heat/flux"_compute_heat_flux.html - heat flux through a group of atoms
"heat/flux/tally"_compute_tally.html - 
"hexorder/atom"_compute_hexorder_atom.html - bond orientational order parameter q6
"improper"_compute_improper.html - 
"improper/local"_compute_improper_local.html - angle of each improper
"inertia/chunk"_compute_inertia_chunk.html - inertia tensor for each chunk
"ke"_compute_ke.html - translational kinetic energy
"ke/atom"_compute_ke_atom.html - kinetic energy for each atom
"ke/atom/eff"_compute_ke_atom_eff.html - 
"ke/eff"_compute_ke_eff.html - 
"ke/rigid"_compute_ke_rigid.html - translational kinetic energy of rigid bodies
"meso/e/atom"_compute_meso_e_atom.html - 
"meso/rho/atom"_compute_meso_rho_atom.html - 
"meso/t/atom"_compute_meso_t_atom.html - 
"msd"_compute_msd.html - mean-squared displacement of group of atoms
"msd/chunk"_compute_msd_chunk.html - mean-squared displacement for each chunk
"msd/nongauss"_compute_msd_nongauss.html - MSD and non-Gaussian parameter of group of atoms
"omega/chunk"_compute_omega_chunk.html - angular velocity for each chunk
"orientorder/atom"_compute_orientorder_atom.html - Steinhardt bond orientational order parameters Ql
"pair"_compute_pair.html - values computed by a pair style
"pair/local"_compute_pair_local.html - distance/energy/force of each pairwise interaction
"pe"_compute_pe.html - potential energy
"pe/atom"_compute_pe_atom.html - potential energy for each atom
"pe/mol/tally"_compute_tally.html - 
"pe/tally"_compute_tally.html - 
"plasticity/atom"_compute_plasticity_atom.html - Peridynamic plasticity for each atom
"pressure"_compute_pressure.html - total pressure and pressure tensor
"pressure/cylinder"_compute_pressure_cylinder.html - 
"pressure/uef"_compute_pressure_uef.html - 
"property/atom"_compute_property_atom.html - convert atom attributes to per-atom vectors/arrays
"property/chunk"_compute_property_chunk.html - extract various per-chunk attributes
"property/local"_compute_property_local.html - convert local attributes to localvectors/arrays
"ptm/atom"_compute_ptm_atom.html - 
"rdf"_compute_rdf.html - radial distribution function g(r) histogram of group of atoms
"reduce"_compute_reduce.html - combine per-atom quantities into a single global value
"reduce/chunk"_compute_reduce_chunk.html - reduce per-atom quantities within each chunk
"reduce/region"_compute_reduce.html - same as compute reduce, within a region
"rigid/local"_compute_rigid_local.html - extract rigid body attributes
"saed"_compute_saed.html - 
"slice"_compute_slice.html - extract values from global vector or array
"smd/contact/radius"_compute_smd_contact_radius.html - 
"smd/damage"_compute_smd_damage.html - 
"smd/hourglass/error"_compute_smd_hourglass_error.html - 
"smd/internal/energy"_compute_smd_internal_energy.html - 
"smd/plastic/strain"_compute_smd_plastic_strain.html - 
"smd/plastic/strain/rate"_compute_smd_plastic_strain_rate.html - 
"smd/rho"_compute_smd_rho.html - 
"smd/tlsph/defgrad"_compute_smd_tlsph_defgrad.html - 
"smd/tlsph/dt"_compute_smd_tlsph_dt.html - 
"smd/tlsph/num/neighs"_compute_smd_tlsph_num_neighs.html - 
"smd/tlsph/shape"_compute_smd_tlsph_shape.html - 
"smd/tlsph/strain"_compute_smd_tlsph_strain.html - 
"smd/tlsph/strain/rate"_compute_smd_tlsph_strain_rate.html - 
"smd/tlsph/stress"_compute_smd_tlsph_stress.html - 
"smd/triangle/vertices"_compute_smd_triangle_vertices.html -
"smd/triangle/vertices"_compute_smd_triangle_vertices.html - 
"smd/ulsph/num/neighs"_compute_smd_ulsph_num_neighs.html - 
"smd/ulsph/strain"_compute_smd_ulsph_strain.html - 
"smd/ulsph/strain/rate"_compute_smd_ulsph_strain_rate.html - 
"smd/ulsph/stress"_compute_smd_ulsph_stress.html - 
"smd/vol"_compute_smd_vol.html - 
"sna/atom"_compute_sna_atom.html - calculate bispectrum coefficients for each atom
"snad/atom"_compute_sna_atom.html - derivative of bispectrum coefficients for each atom
"snav/atom"_compute_sna_atom.html - virial contribution from bispectrum coefficients for each atom
"spin"_compute_spin.html - 
"stress/atom"_compute_stress_atom.html - stress tensor for each atom
"stress/mop"_compute_stress_mop.html - 
"stress/mop/profile"_compute_stress_mop.html - 
"stress/tally"_compute_tally.html - 
"tdpd/cc/atom"_compute_tdpd_cc_atom.html - 
"temp"_compute_temp.html - temperature of group of atoms
"temp/asphere"_compute_temp_asphere.html - temperature of aspherical particles
"temp/body"_compute_temp_body.html - temperature of body particles
"temp/chunk"_compute_temp_chunk.html - temperature of each chunk
"temp/com"_compute_temp_com.html - temperature after subtracting center-of-mass velocity
"temp/cs"_compute_temp_cs.html - 
"temp/deform"_compute_temp_deform.html - temperature excluding box deformation velocity
"temp/deform/eff"_compute_temp_deform_eff.html - 
"temp/drude"_compute_temp_drude.html - 
"temp/eff"_compute_temp_eff.html - 
"temp/partial"_compute_temp_partial.html - temperature excluding one or more dimensions of velocity
"temp/profile"_compute_temp_profile.html - temperature excluding a binned velocity profile
"temp/ramp"_compute_temp_ramp.html - temperature excluding ramped velocity component
"temp/region"_compute_temp_region.html - temperature of a region of atoms
"temp/region/eff"_compute_temp_region_eff.html - 
"temp/rotate"_compute_temp_rotate.html - 
"temp/sphere"_compute_temp_sphere.html - temperature of spherical particles
"temp/uef"_compute_temp_uef.html - 
"ti"_compute_ti.html - thermodynamic integration free energy values
"torque/chunk"_compute_torque_chunk.html - torque applied on each chunk
"vacf"_compute_vacf.html - velocity auto-correlation function of group of atoms
"vcm/chunk"_compute_vcm_chunk.html - velocity of center-of-mass for each chunk
"voronoi/atom"_compute_voronoi_atom.html - Voronoi volume and neighbors for each atom
"xrd"_compute_xrd.html - :ul

[Restrictions:] none

[Related commands:]

"uncompute"_uncompute.html, "compute_modify"_compute_modify.html, "fix
ave/atom"_fix_ave_atom.html, "fix ave/time"_fix_ave_time.html, "fix
ave/histo"_fix_ave_histo.html

[Default:] none<|MERGE_RESOLUTION|>--- conflicted
+++ resolved
@@ -171,11 +171,7 @@
 (g,i,k,o,t) to indicate which accelerated styles exist.
 
 "ackland/atom"_compute_ackland_atom.html - 
-<<<<<<< HEAD
 "adf"_compute_adf.html - angular distribution function of triples of atoms
-=======
-"adf"_compute_adf.html - angular distribution function
->>>>>>> d359beb1
 "aggregate/atom"_compute_cluster_atom.html - aggregate ID for each atom
 "angle"_compute_angle.html - 
 "angle/local"_compute_angle_local.html - 
