--- conflicted
+++ resolved
@@ -107,17 +107,10 @@
 NOTE: the "minimization style"_min_style.html {spin},
 {spin/cg}, and {spin/lbfgs} replace
 the force tolerance {ftol} by a torque tolerance.
-<<<<<<< HEAD
 The minimization procedure stops if the 2-norm (length) of the torque vector on atom
 (defined as the cross product between the
 atomic spin and its precession vectors omega) is less than {ftol},
 or if any of the other criteria are met. Torque have the same units as the energy.
-=======
-The minimization procedure stops if the 2-norm (length) of the
-global torque vector (defined as the cross product between the
-spins and their precession vectors omega) is less than {ftol},
-or if any of the other criteria are met.
->>>>>>> aa2b8857
 
 NOTE: You can also use the "fix halt"_fix_halt.html command to specify
 a general criterion for exiting a minimization, that is a calculation
